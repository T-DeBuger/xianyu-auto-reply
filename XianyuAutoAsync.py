import asyncio
import json
import re
import time
import base64
import os
from loguru import logger
import websockets
from utils.xianyu_utils import (
    decrypt, generate_mid, generate_uuid, trans_cookies,
    generate_device_id, generate_sign
)
from config import (
    WEBSOCKET_URL, HEARTBEAT_INTERVAL, HEARTBEAT_TIMEOUT,
    TOKEN_REFRESH_INTERVAL, TOKEN_RETRY_INTERVAL, COOKIES_STR,
    LOG_CONFIG, AUTO_REPLY, DEFAULT_HEADERS, WEBSOCKET_HEADERS,
    APP_CONFIG, API_ENDPOINTS
)
import sys
import aiohttp
from collections import defaultdict


class AutoReplyPauseManager:
    """自动回复暂停管理器"""
    def __init__(self):
        # 存储每个chat_id的暂停信息 {chat_id: pause_until_timestamp}
        self.paused_chats = {}

    def pause_chat(self, chat_id: str, cookie_id: str):
        """暂停指定chat_id的自动回复，使用账号特定的暂停时间"""
        # 获取账号特定的暂停时间
        try:
            from db_manager import db_manager
            pause_minutes = db_manager.get_cookie_pause_duration(cookie_id)
        except Exception as e:
            logger.error(f"获取账号 {cookie_id} 暂停时间失败: {e}，使用默认10分钟")
            pause_minutes = 10

        pause_duration_seconds = pause_minutes * 60
        pause_until = time.time() + pause_duration_seconds
        self.paused_chats[chat_id] = pause_until

        # 计算暂停结束时间
        end_time = time.strftime("%Y-%m-%d %H:%M:%S", time.localtime(pause_until))
        logger.info(f"【{cookie_id}】检测到手动发出消息，chat_id {chat_id} 自动回复暂停{pause_minutes}分钟，恢复时间: {end_time}")

    def is_chat_paused(self, chat_id: str) -> bool:
        """检查指定chat_id是否处于暂停状态"""
        if chat_id not in self.paused_chats:
            return False

        current_time = time.time()
        pause_until = self.paused_chats[chat_id]

        if current_time >= pause_until:
            # 暂停时间已过，移除记录
            del self.paused_chats[chat_id]
            return False

        return True

    def get_remaining_pause_time(self, chat_id: str) -> int:
        """获取指定chat_id剩余暂停时间（秒）"""
        if chat_id not in self.paused_chats:
            return 0

        current_time = time.time()
        pause_until = self.paused_chats[chat_id]
        remaining = max(0, int(pause_until - current_time))

        return remaining

    def cleanup_expired_pauses(self):
        """清理已过期的暂停记录"""
        current_time = time.time()
        expired_chats = [chat_id for chat_id, pause_until in self.paused_chats.items()
                        if current_time >= pause_until]

        for chat_id in expired_chats:
            del self.paused_chats[chat_id]


# 全局暂停管理器实例
pause_manager = AutoReplyPauseManager()

# 日志配置
log_dir = 'logs'
os.makedirs(log_dir, exist_ok=True)
log_path = os.path.join(log_dir, f"xianyu_{time.strftime('%Y-%m-%d')}.log")
logger.remove()
logger.add(
    log_path,
    rotation=LOG_CONFIG.get('rotation', '1 day'),
    retention=LOG_CONFIG.get('retention', '7 days'),
    compression=LOG_CONFIG.get('compression', 'zip'),
    level=LOG_CONFIG.get('level', 'INFO'),
    format=LOG_CONFIG.get('format', '<green>{time:YYYY-MM-DD HH:mm:ss.SSS}</green> | <level>{level: <8}</level> | <cyan>{name}</cyan>:<cyan>{function}</cyan>:<cyan>{line}</cyan> - <level>{message}</level>'),
    encoding='utf-8',
    enqueue=True
)
logger.add(
    sys.stdout,
    level=LOG_CONFIG.get('level', 'INFO'),
    format=LOG_CONFIG.get('format', '<green>{time:YYYY-MM-DD HH:mm:ss.SSS}</green> | <level>{level: <8}</level> | <cyan>{name}</cyan>:<cyan>{function}</cyan>:<cyan>{line}</cyan> - <level>{message}</level>'),
    enqueue=True
)

class XianyuLive:
    # 类级别的锁字典，为每个order_id维护一个锁（用于自动发货）
    _order_locks = defaultdict(lambda: asyncio.Lock())
    # 记录锁的最后使用时间，用于清理
    _lock_usage_times = {}
    # 记录锁的持有状态和释放时间 {lock_key: {'locked': bool, 'release_time': float, 'task': asyncio.Task}}
    _lock_hold_info = {}

    # 独立的锁字典，用于订单详情获取（不使用延迟锁机制）
    _order_detail_locks = defaultdict(lambda: asyncio.Lock())
    # 记录订单详情锁的使用时间
    _order_detail_lock_times = {}

    # 商品详情缓存（24小时有效）
    _item_detail_cache = {}  # {item_id: {'detail': str, 'timestamp': float}}
    _item_detail_cache_lock = asyncio.Lock()
    
    def _safe_str(self, e):
        """安全地将异常转换为字符串"""
        try:
            return str(e)
        except:
            try:
                return repr(e)
            except:
                return "未知错误"

    def __init__(self, cookies_str=None, cookie_id: str = "default", user_id: int = None):
        """初始化闲鱼直播类"""
        logger.info(f"【{cookie_id}】开始初始化XianyuLive...")

        if not cookies_str:
            cookies_str = COOKIES_STR
        if not cookies_str:
            raise ValueError("未提供cookies，请在global_config.yml中配置COOKIES_STR或通过参数传入")

        logger.info(f"【{cookie_id}】解析cookies...")
        self.cookies = trans_cookies(cookies_str)
        logger.info(f"【{cookie_id}】cookies解析完成，包含字段: {list(self.cookies.keys())}")

        self.cookie_id = cookie_id  # 唯一账号标识
        self.cookies_str = cookies_str  # 保存原始cookie字符串
        self.user_id = user_id  # 保存用户ID，用于token刷新时保持正确的所有者关系
        self.base_url = WEBSOCKET_URL

        if 'unb' not in self.cookies:
            raise ValueError(f"【{cookie_id}】Cookie中缺少必需的'unb'字段，当前字段: {list(self.cookies.keys())}")

        self.myid = self.cookies['unb']
        logger.info(f"【{cookie_id}】用户ID: {self.myid}")
        self.device_id = generate_device_id(self.myid)

        # 心跳相关配置
        self.heartbeat_interval = HEARTBEAT_INTERVAL
        self.heartbeat_timeout = HEARTBEAT_TIMEOUT
        self.last_heartbeat_time = 0
        self.last_heartbeat_response = 0
        self.heartbeat_task = None
        self.ws = None

        # Token刷新相关配置
        self.token_refresh_interval = TOKEN_REFRESH_INTERVAL
        self.token_retry_interval = TOKEN_RETRY_INTERVAL
        self.last_token_refresh_time = 0
        self.current_token = None
        self.token_refresh_task = None
        self.connection_restart_flag = False  # 连接重启标志

        # 通知防重复机制
        self.last_notification_time = {}  # 记录每种通知类型的最后发送时间
        self.notification_cooldown = 300  # 5分钟内不重复发送相同类型的通知
        self.token_refresh_notification_cooldown = 18000  # Token刷新异常通知冷却时间：3小时

        # 自动发货防重复机制
        self.last_delivery_time = {}  # 记录每个商品的最后发货时间
        self.delivery_cooldown = 600  # 10分钟内不重复发货

        # 自动确认发货防重复机制
        self.confirmed_orders = {}  # 记录已确认发货的订单，防止重复确认
        self.order_confirm_cooldown = 600  # 10分钟内不重复确认同一订单

        # 自动发货已发送订单记录
        self.delivery_sent_orders = set()  # 记录已发货的订单ID，防止重复发货

        self.session = None  # 用于API调用的aiohttp session

        # 启动定期清理过期暂停记录的任务
        self.cleanup_task = None

        # Cookie刷新定时任务
        self.cookie_refresh_task = None
        self.cookie_refresh_interval = 1200  # 1小时 = 3600秒
        self.last_cookie_refresh_time = 0
        self.cookie_refresh_running = False  # 防止重复执行Cookie刷新
        self.cookie_refresh_enabled = True  # 是否启用Cookie刷新功能



        # WebSocket连接监控
        self.connection_failures = 0  # 连续连接失败次数
        self.max_connection_failures = 5  # 最大连续失败次数
        self.last_successful_connection = 0  # 上次成功连接时间



    def is_auto_confirm_enabled(self) -> bool:
        """检查当前账号是否启用自动确认发货"""
        try:
            from db_manager import db_manager
            return db_manager.get_auto_confirm(self.cookie_id)
        except Exception as e:
            logger.error(f"【{self.cookie_id}】获取自动确认发货设置失败: {self._safe_str(e)}")
            return True  # 出错时默认启用



    def can_auto_delivery(self, order_id: str) -> bool:
        """检查是否可以进行自动发货（防重复发货）- 基于订单ID"""
        if not order_id:
            # 如果没有订单ID，则不进行冷却检查，允许发货
            return True

        current_time = time.time()
        last_delivery = self.last_delivery_time.get(order_id, 0)

        if current_time - last_delivery < self.delivery_cooldown:
            logger.info(f"【{self.cookie_id}】订单 {order_id} 在冷却期内，跳过自动发货")
            return False

        return True

    def mark_delivery_sent(self, order_id: str):
        """标记订单已发货"""
        self.delivery_sent_orders.add(order_id)
        logger.info(f"【{self.cookie_id}】订单 {order_id} 已标记为发货")

    async def _delayed_lock_release(self, lock_key: str, delay_minutes: int = 10):
        """
        延迟释放锁的异步任务

        Args:
            lock_key: 锁的键
            delay_minutes: 延迟时间（分钟），默认10分钟
        """
        try:
            delay_seconds = delay_minutes * 60
            logger.info(f"【{self.cookie_id}】订单锁 {lock_key} 将在 {delay_minutes} 分钟后释放")

            # 等待指定时间
            await asyncio.sleep(delay_seconds)

            # 检查锁是否仍然存在且需要释放
            if lock_key in self._lock_hold_info:
                lock_info = self._lock_hold_info[lock_key]
                if lock_info.get('locked', False):
                    # 释放锁
                    lock_info['locked'] = False
                    lock_info['release_time'] = time.time()
                    logger.info(f"【{self.cookie_id}】订单锁 {lock_key} 延迟释放完成")

                    # 清理锁信息（可选，也可以保留用于统计）
                    # del self._lock_hold_info[lock_key]

        except asyncio.CancelledError:
            logger.info(f"【{self.cookie_id}】订单锁 {lock_key} 延迟释放任务被取消")
        except Exception as e:
            logger.error(f"【{self.cookie_id}】订单锁 {lock_key} 延迟释放失败: {self._safe_str(e)}")

    def is_lock_held(self, lock_key: str) -> bool:
        """
        检查指定的锁是否仍在持有状态

        Args:
            lock_key: 锁的键

        Returns:
            bool: True表示锁仍在持有，False表示锁已释放或不存在
        """
        if lock_key not in self._lock_hold_info:
            return False

        lock_info = self._lock_hold_info[lock_key]
        return lock_info.get('locked', False)

    def cleanup_expired_locks(self, max_age_hours: int = 24):
        """
        清理过期的锁（包括自动发货锁和订单详情锁）

        Args:
            max_age_hours: 锁的最大保留时间（小时），默认24小时
        """
        try:
            current_time = time.time()
            max_age_seconds = max_age_hours * 3600

            # 清理自动发货锁
            expired_delivery_locks = []
            for order_id, last_used in self._lock_usage_times.items():
                if current_time - last_used > max_age_seconds:
                    expired_delivery_locks.append(order_id)

            # 清理过期的自动发货锁
            for order_id in expired_delivery_locks:
                if order_id in self._order_locks:
                    del self._order_locks[order_id]
                if order_id in self._lock_usage_times:
                    del self._lock_usage_times[order_id]
                # 清理锁持有信息
                if order_id in self._lock_hold_info:
                    lock_info = self._lock_hold_info[order_id]
                    # 取消延迟释放任务
                    if 'task' in lock_info and lock_info['task']:
                        lock_info['task'].cancel()
                    del self._lock_hold_info[order_id]

            # 清理订单详情锁
            expired_detail_locks = []
            for order_id, last_used in self._order_detail_lock_times.items():
                if current_time - last_used > max_age_seconds:
                    expired_detail_locks.append(order_id)

            # 清理过期的订单详情锁
            for order_id in expired_detail_locks:
                if order_id in self._order_detail_locks:
                    del self._order_detail_locks[order_id]
                if order_id in self._order_detail_lock_times:
                    del self._order_detail_lock_times[order_id]

            total_expired = len(expired_delivery_locks) + len(expired_detail_locks)
            if total_expired > 0:
                logger.info(f"【{self.cookie_id}】清理了 {total_expired} 个过期锁 (发货锁: {len(expired_delivery_locks)}, 详情锁: {len(expired_detail_locks)})")
                logger.debug(f"【{self.cookie_id}】当前锁数量 - 发货锁: {len(self._order_locks)}, 详情锁: {len(self._order_detail_locks)}")

        except Exception as e:
            logger.error(f"【{self.cookie_id}】清理过期锁时发生错误: {self._safe_str(e)}")

    

    def _is_auto_delivery_trigger(self, message: str) -> bool:
        """检查消息是否为自动发货触发关键字"""
        # 定义所有自动发货触发关键字
        auto_delivery_keywords = [
            # 系统消息
            '[我已付款，等待你发货]',
            '[已付款，待发货]',
            '我已付款，等待你发货',
            '[记得及时发货]',
        ]

        # 检查消息是否包含任何触发关键字
        for keyword in auto_delivery_keywords:
            if keyword in message:
                return True

        return False

    def _extract_order_id(self, message: dict) -> str:
        """从消息中提取订单ID"""
        try:
            order_id = None

            # 先查看消息的完整结构
            logger.debug(f"【{self.cookie_id}】🔍 完整消息结构: {message}")

            # 检查message['1']的结构，处理可能是列表、字典或字符串的情况
            message_1 = message.get('1', {})
            content_json_str = ''

            if isinstance(message_1, dict):
                logger.debug(f"【{self.cookie_id}】🔍 message['1'] 是字典，keys: {list(message_1.keys())}")

                # 检查message['1']['6']的结构
                message_1_6 = message_1.get('6', {})
                if isinstance(message_1_6, dict):
                    logger.debug(f"【{self.cookie_id}】🔍 message['1']['6'] 是字典，keys: {list(message_1_6.keys())}")
                    # 方法1: 从button的targetUrl中提取orderId
                    content_json_str = message_1_6.get('3', {}).get('5', '') if isinstance(message_1_6.get('3', {}), dict) else ''
                else:
                    logger.debug(f"【{self.cookie_id}】🔍 message['1']['6'] 不是字典: {type(message_1_6)}")

            elif isinstance(message_1, list):
                logger.debug(f"【{self.cookie_id}】🔍 message['1'] 是列表，长度: {len(message_1)}")
                # 如果message['1']是列表，跳过这种提取方式

            elif isinstance(message_1, str):
                logger.debug(f"【{self.cookie_id}】🔍 message['1'] 是字符串，长度: {len(message_1)}")
                # 如果message['1']是字符串，跳过这种提取方式

            else:
                logger.debug(f"【{self.cookie_id}】🔍 message['1'] 未知类型: {type(message_1)}")
                # 其他类型，跳过这种提取方式

            if content_json_str:
                try:
                    content_data = json.loads(content_json_str)

                    # 方法1a: 从button的targetUrl中提取orderId
                    target_url = content_data.get('dxCard', {}).get('item', {}).get('main', {}).get('exContent', {}).get('button', {}).get('targetUrl', '')
                    if target_url:
                        # 从URL中提取orderId参数
                        order_match = re.search(r'orderId=(\d+)', target_url)
                        if order_match:
                            order_id = order_match.group(1)
                            logger.info(f'【{self.cookie_id}】✅ 从button提取到订单ID: {order_id}')

                    # 方法1b: 从main的targetUrl中提取order_detail的id
                    if not order_id:
                        main_target_url = content_data.get('dxCard', {}).get('item', {}).get('main', {}).get('targetUrl', '')
                        if main_target_url:
                            order_match = re.search(r'order_detail\?id=(\d+)', main_target_url)
                            if order_match:
                                order_id = order_match.group(1)
                                logger.info(f'【{self.cookie_id}】✅ 从main targetUrl提取到订单ID: {order_id}')

                except Exception as parse_e:
                    logger.debug(f"解析内容JSON失败: {parse_e}")

            # 方法2: 从dynamicOperation中的order_detail URL提取orderId
            if not order_id and content_json_str:
                try:
                    content_data = json.loads(content_json_str)
                    dynamic_target_url = content_data.get('dynamicOperation', {}).get('changeContent', {}).get('dxCard', {}).get('item', {}).get('main', {}).get('exContent', {}).get('button', {}).get('targetUrl', '')
                    if dynamic_target_url:
                        # 从order_detail URL中提取id参数
                        order_match = re.search(r'order_detail\?id=(\d+)', dynamic_target_url)
                        if order_match:
                            order_id = order_match.group(1)
                            logger.info(f'【{self.cookie_id}】✅ 从order_detail提取到订单ID: {order_id}')
                except Exception as parse_e:
                    logger.debug(f"解析dynamicOperation JSON失败: {parse_e}")

            # 方法3: 如果前面的方法都失败，尝试在整个消息中搜索订单ID模式
            if not order_id:
                try:
                    # 将整个消息转换为字符串进行搜索
                    message_str = str(message)

                    # 搜索各种可能的订单ID模式
                    patterns = [
                        r'orderId[=:](\d{10,})',  # orderId=123456789 或 orderId:123456789
                        r'order_detail\?id=(\d{10,})',  # order_detail?id=123456789
                        r'"id"\s*:\s*"?(\d{10,})"?',  # "id":"123456789" 或 "id":123456789
                        r'bizOrderId[=:](\d{10,})',  # bizOrderId=123456789
                    ]

                    for pattern in patterns:
                        matches = re.findall(pattern, message_str)
                        if matches:
                            # 取第一个匹配的订单ID
                            order_id = matches[0]
                            logger.info(f'【{self.cookie_id}】✅ 从消息字符串中提取到订单ID: {order_id} (模式: {pattern})')
                            break

                except Exception as search_e:
                    logger.debug(f"在消息字符串中搜索订单ID失败: {search_e}")

            if order_id:
                logger.info(f'【{self.cookie_id}】🎯 最终提取到订单ID: {order_id}')
            else:
                logger.debug(f'【{self.cookie_id}】❌ 未能从消息中提取到订单ID')

            return order_id

        except Exception as e:
            logger.error(f"【{self.cookie_id}】提取订单ID失败: {self._safe_str(e)}")
            return None

    async def _handle_auto_delivery(self, websocket, message: dict, send_user_name: str, send_user_id: str,
                                   item_id: str, chat_id: str, msg_time: str):
        """统一处理自动发货逻辑"""
        try:
            # 检查商品是否属于当前cookies
            if item_id and item_id != "未知商品":
                try:
                    from db_manager import db_manager
                    item_info = db_manager.get_item_info(self.cookie_id, item_id)
                    if not item_info:
                        logger.warning(f'[{msg_time}] 【{self.cookie_id}】❌ 商品 {item_id} 不属于当前账号，跳过自动发货')
                        return
                    logger.debug(f'[{msg_time}] 【{self.cookie_id}】✅ 商品 {item_id} 归属验证通过')
                except Exception as e:
                    logger.error(f'[{msg_time}] 【{self.cookie_id}】检查商品归属失败: {self._safe_str(e)}，跳过自动发货')
                    return

            # 提取订单ID
            order_id = self._extract_order_id(message)

            # 如果order_id不存在，直接返回
            if not order_id:
                logger.warning(f'[{msg_time}] 【{self.cookie_id}】❌ 未能提取到订单ID，跳过自动发货')
                return

            # 订单ID已提取，将在自动发货时进行确认发货处理
            logger.info(f'[{msg_time}] 【{self.cookie_id}】提取到订单ID: {order_id}，将在自动发货时处理确认发货')

            # 使用订单ID作为锁的键
            lock_key = order_id

            # 第一重检查：延迟锁状态（在获取锁之前检查，避免不必要的等待）
            if self.is_lock_held(lock_key):
                logger.info(f'[{msg_time}] 【{self.cookie_id}】🔒【提前检查】订单 {lock_key} 延迟锁仍在持有状态，跳过发货')
                return

            # 第二重检查：基于时间的冷却机制
            if not self.can_auto_delivery(order_id):
                logger.info(f'[{msg_time}] 【{self.cookie_id}】订单 {order_id} 在冷却期内，跳过发货')
                return

            # 获取或创建该订单的锁
            order_lock = self._order_locks[lock_key]

            # 更新锁的使用时间
            self._lock_usage_times[lock_key] = time.time()

            # 使用异步锁防止同一订单的并发处理
            async with order_lock:
                logger.info(f'[{msg_time}] 【{self.cookie_id}】获取订单锁成功: {lock_key}，开始处理自动发货')

                # 第三重检查：获取锁后再次检查延迟锁状态（双重检查，防止在等待锁期间状态发生变化）
                if self.is_lock_held(lock_key):
                    logger.info(f'[{msg_time}] 【{self.cookie_id}】订单 {lock_key} 在获取锁后检查发现延迟锁仍持有，跳过发货')
                    return

                # 第四重检查：获取锁后再次检查冷却状态
                if not self.can_auto_delivery(order_id):
                    logger.info(f'[{msg_time}] 【{self.cookie_id}】订单 {order_id} 在获取锁后检查发现仍在冷却期，跳过发货')
                    return

                # 构造用户URL
                user_url = f'https://www.goofish.com/personal?userId={send_user_id}'

                # 自动发货逻辑
                try:
                    # 设置默认标题（将通过API获取真实商品信息）
                    item_title = "待获取商品信息"

                    logger.info(f"【{self.cookie_id}】准备自动发货: item_id={item_id}, item_title={item_title}")

                    # 检查是否需要多数量发货
                    from db_manager import db_manager
                    quantity_to_send = 1  # 默认发送1个

                    # 检查商品是否开启了多数量发货
                    multi_quantity_delivery = db_manager.get_item_multi_quantity_delivery_status(self.cookie_id, item_id)

                    if multi_quantity_delivery and order_id:
                        logger.info(f"商品 {item_id} 开启了多数量发货，获取订单详情...")
                        try:
                            # 使用现有方法获取订单详情
                            order_detail = await self.fetch_order_detail_info(order_id, item_id, send_user_id)
                            if order_detail and order_detail.get('quantity'):
                                try:
                                    order_quantity = int(order_detail['quantity'])
                                    if order_quantity > 1:
                                        quantity_to_send = order_quantity
                                        logger.info(f"从订单详情获取数量: {order_quantity}，将发送 {quantity_to_send} 个卡券")
                                    else:
                                        logger.info(f"订单数量为 {order_quantity}，发送单个卡券")
                                except (ValueError, TypeError):
                                    logger.warning(f"订单数量格式无效: {order_detail.get('quantity')}，发送单个卡券")
                            else:
                                logger.info(f"未获取到订单数量信息，发送单个卡券")
                        except Exception as e:
                            logger.error(f"获取订单详情失败: {self._safe_str(e)}，发送单个卡券")
                    elif not multi_quantity_delivery:
                        logger.info(f"商品 {item_id} 未开启多数量发货，发送单个卡券")
                    else:
                        logger.info(f"无订单ID，发送单个卡券")

                    # 多次调用自动发货方法，每次获取不同的内容
                    delivery_contents = []
                    success_count = 0

                    for i in range(quantity_to_send):
                        try:
                            # 每次调用都可能获取不同的内容（API卡券、批量数据等）
                            delivery_content = await self._auto_delivery(item_id, item_title, order_id, send_user_id)
                            if delivery_content:
                                delivery_contents.append(delivery_content)
                                success_count += 1
                                if quantity_to_send > 1:
                                    logger.info(f"第 {i+1}/{quantity_to_send} 个卡券内容获取成功")
                            else:
                                logger.warning(f"第 {i+1}/{quantity_to_send} 个卡券内容获取失败")
                        except Exception as e:
                            logger.error(f"第 {i+1}/{quantity_to_send} 个卡券获取异常: {self._safe_str(e)}")

                    if delivery_contents:
                        # 标记已发货（防重复）- 基于订单ID
                        self.mark_delivery_sent(order_id)

                        # 标记锁为持有状态，并启动延迟释放任务
                        self._lock_hold_info[lock_key] = {
                            'locked': True,
                            'lock_time': time.time(),
                            'release_time': None,
                            'task': None
                        }

                        # 启动延迟释放锁的异步任务（10分钟后释放）
                        delay_task = asyncio.create_task(self._delayed_lock_release(lock_key, delay_minutes=10))
                        self._lock_hold_info[lock_key]['task'] = delay_task

                        # 发送所有获取到的发货内容
                        for i, delivery_content in enumerate(delivery_contents):
                            try:
                                # 检查是否是图片发送标记
                                if delivery_content.startswith("__IMAGE_SEND__"):
                                    # 提取卡券ID和图片URL
                                    image_data = delivery_content.replace("__IMAGE_SEND__", "")
                                    if "|" in image_data:
                                        card_id_str, image_url = image_data.split("|", 1)
                                        try:
                                            card_id = int(card_id_str)
                                        except ValueError:
                                            logger.error(f"无效的卡券ID: {card_id_str}")
                                            card_id = None
                                    else:
                                        # 兼容旧格式（没有卡券ID）
                                        card_id = None
                                        image_url = image_data

                                    # 发送图片消息
                                    await self.send_image_msg(websocket, chat_id, send_user_id, image_url, card_id=card_id)
                                    if len(delivery_contents) > 1:
                                        logger.info(f'[{msg_time}] 【多数量自动发货图片】第 {i+1}/{len(delivery_contents)} 张已向 {user_url} 发送图片: {image_url}')
                                    else:
                                        logger.info(f'[{msg_time}] 【自动发货图片】已向 {user_url} 发送图片: {image_url}')

                                    # 多数量发货时，消息间隔1秒
                                    if len(delivery_contents) > 1 and i < len(delivery_contents) - 1:
                                        await asyncio.sleep(1)

                                else:
                                    # 普通文本发货内容
                                    await self.send_msg(websocket, chat_id, send_user_id, delivery_content)
                                    if len(delivery_contents) > 1:
                                        logger.info(f'[{msg_time}] 【多数量自动发货】第 {i+1}/{len(delivery_contents)} 条已向 {user_url} 发送发货内容')
                                    else:
                                        logger.info(f'[{msg_time}] 【自动发货】已向 {user_url} 发送发货内容')

                                    # 多数量发货时，消息间隔1秒
                                    if len(delivery_contents) > 1 and i < len(delivery_contents) - 1:
                                        await asyncio.sleep(1)

                            except Exception as e:
                                logger.error(f"发送第 {i+1} 条消息失败: {self._safe_str(e)}")

                        # 发送成功通知
                        if len(delivery_contents) > 1:
                            await self.send_delivery_failure_notification(send_user_name, send_user_id, item_id, f"多数量发货成功，共发送 {len(delivery_contents)} 个卡券", chat_id)
                        else:
                            await self.send_delivery_failure_notification(send_user_name, send_user_id, item_id, "发货成功", chat_id)
                    else:
                        logger.warning(f'[{msg_time}] 【自动发货】未找到匹配的发货规则或获取发货内容失败')
                        # 发送自动发货失败通知
                        await self.send_delivery_failure_notification(send_user_name, send_user_id, item_id, "未找到匹配的发货规则或获取发货内容失败", chat_id)

                except Exception as e:
                    logger.error(f"自动发货处理异常: {self._safe_str(e)}")
                    # 发送自动发货异常通知
                    await self.send_delivery_failure_notification(send_user_name, send_user_id, item_id, f"自动发货处理异常: {str(e)}", chat_id)

                logger.info(f'[{msg_time}] 【{self.cookie_id}】订单锁释放: {lock_key}，自动发货处理完成')

        except Exception as e:
            logger.error(f"统一自动发货处理异常: {self._safe_str(e)}")



    async def refresh_token(self):
        """刷新token"""
        try:
            logger.info(f"【{self.cookie_id}】开始刷新token...")
            # 生成更精确的时间戳
            timestamp = str(int(time.time() * 1000))

            params = {
                'jsv': '2.7.2',
                'appKey': '34839810',
                't': timestamp,
                'sign': '',
                'v': '1.0',
                'type': 'originaljson',
                'accountSite': 'xianyu',
                'dataType': 'json',
                'timeout': '20000',
                'api': 'mtop.taobao.idlemessage.pc.login.token',
                'sessionOption': 'AutoLoginOnly',
                'dangerouslySetWindvaneParams': '%5Bobject%20Object%5D',
                'smToken': 'token',
                'queryToken': 'sm',
                'sm': 'sm',
                'spm_cnt': 'a21ybx.im.0.0',
                'spm_pre': 'a21ybx.home.sidebar.1.4c053da6vYwnmf',
                'log_id': '4c053da6vYwnmf'
            }
            data_val = '{"appKey":"444e9908a51d1cb236a27862abc769c9","deviceId":"' + self.device_id + '"}'
            data = {
                'data': data_val,
            }

            # 获取token
            token = None
            token = trans_cookies(self.cookies_str).get('_m_h5_tk', '').split('_')[0] if trans_cookies(self.cookies_str).get('_m_h5_tk') else ''

            sign = generate_sign(params['t'], token, data_val)
            params['sign'] = sign

            # 发送请求 - 使用与浏览器完全一致的请求头
            headers = {
                'accept': 'application/json',
                'accept-language': 'zh-CN,zh;q=0.9,en;q=0.8',
                'cache-control': 'no-cache',
                'content-type': 'application/x-www-form-urlencoded',
                'pragma': 'no-cache',
                'priority': 'u=1, i',
                'sec-ch-ua': '"Not;A=Brand";v="99", "Google Chrome";v="139", "Chromium";v="139"',
                'sec-ch-ua-mobile': '?0',
                'sec-ch-ua-platform': '"Windows"',
                'sec-fetch-dest': 'empty',
                'sec-fetch-mode': 'cors',
                'sec-fetch-site': 'same-site',
                'user-agent': 'Mozilla/5.0 (Windows NT 10.0; Win64; x64) AppleWebKit/537.36 (KHTML, like Gecko) Chrome/139.0.0.0 Safari/537.36',
                'referer': 'https://www.goofish.com/',
                'origin': 'https://www.goofish.com',
                'cookie': self.cookies_str
            }

            async with aiohttp.ClientSession() as session:
                async with session.post(
                    API_ENDPOINTS.get('token'),
                    params=params,
                    data=data,
                    headers=headers
                ) as response:
                    res_json = await response.json()

                    # 检查并更新Cookie
                    if 'set-cookie' in response.headers:
                        new_cookies = {}
                        for cookie in response.headers.getall('set-cookie', []):
                            if '=' in cookie:
                                name, value = cookie.split(';')[0].split('=', 1)
                                new_cookies[name.strip()] = value.strip()

                        # 更新cookies
                        if new_cookies:
                            self.cookies.update(new_cookies)
                            # 生成新的cookie字符串
                            self.cookies_str = '; '.join([f"{k}={v}" for k, v in self.cookies.items()])
                            # 更新数据库中的Cookie
                            await self.update_config_cookies()
                            logger.debug("已更新Cookie到数据库")

                    if isinstance(res_json, dict):
                        ret_value = res_json.get('ret', [])
                        # 检查ret是否包含成功信息
                        if any('SUCCESS::调用成功' in ret for ret in ret_value):
                            if 'data' in res_json and 'accessToken' in res_json['data']:
                                new_token = res_json['data']['accessToken']
                                self.current_token = new_token
                                self.last_token_refresh_time = time.time()

                                logger.info(f"【{self.cookie_id}】Token刷新成功")
                                return new_token

                    logger.error(f"【{self.cookie_id}】Token刷新失败: {res_json}")

                    # 清空当前token，确保下次重试时重新获取
                    self.current_token = None

                    # 发送Token刷新失败通知
                    await self.send_token_refresh_notification(f"Token刷新失败: {res_json}", "token_refresh_failed")
                    return None

        except Exception as e:
            logger.error(f"Token刷新异常: {self._safe_str(e)}")

            # 清空当前token，确保下次重试时重新获取
            self.current_token = None

            # 发送Token刷新异常通知
            await self.send_token_refresh_notification(f"Token刷新异常: {str(e)}", "token_refresh_exception")
            return None

    async def update_config_cookies(self):
        """更新数据库中的cookies"""
        try:
            from db_manager import db_manager

            # 更新数据库中的Cookie
            if hasattr(self, 'cookie_id') and self.cookie_id:
                try:
                    # 获取当前Cookie的用户ID，避免在刷新时改变所有者
                    current_user_id = None
                    if hasattr(self, 'user_id') and self.user_id:
                        current_user_id = self.user_id

                    db_manager.save_cookie(self.cookie_id, self.cookies_str, current_user_id)
                    logger.debug(f"已更新Cookie到数据库: {self.cookie_id}")
                except Exception as e:
                    logger.error(f"更新数据库Cookie失败: {self._safe_str(e)}")
                    # 发送数据库更新失败通知
                    await self.send_token_refresh_notification(f"数据库Cookie更新失败: {str(e)}", "db_update_failed")
            else:
                logger.warning("Cookie ID不存在，无法更新数据库")
                # 发送Cookie ID缺失通知
                await self.send_token_refresh_notification("Cookie ID不存在，无法更新数据库", "cookie_id_missing")

        except Exception as e:
            logger.error(f"更新Cookie失败: {self._safe_str(e)}")
            # 发送Cookie更新失败通知
            await self.send_token_refresh_notification(f"Cookie更新失败: {str(e)}", "cookie_update_failed")

    async def _restart_instance(self):
        """重启XianyuLive实例"""
        try:
            logger.info(f"【{self.cookie_id}】Token刷新成功，准备重启实例...")

            # 导入CookieManager
            from cookie_manager import manager as cookie_manager

            if cookie_manager:
                # 通过CookieManager重启实例
                logger.info(f"【{self.cookie_id}】通过CookieManager重启实例...")

                # 使用异步方式调用update_cookie，避免阻塞
                def restart_task():
                    try:
                        cookie_manager.update_cookie(self.cookie_id, self.cookies_str)
                        logger.info(f"【{self.cookie_id}】实例重启请求已发送")
                    except Exception as e:
                        logger.error(f"【{self.cookie_id}】重启实例失败: {e}")

                # 在后台执行重启任务
                import threading
                restart_thread = threading.Thread(target=restart_task, daemon=True)
                restart_thread.start()

                logger.info(f"【{self.cookie_id}】实例重启已在后台执行")
            else:
                logger.warning(f"【{self.cookie_id}】CookieManager不可用，无法重启实例")

        except Exception as e:
            logger.error(f"【{self.cookie_id}】重启实例失败: {self._safe_str(e)}")
            # 发送重启失败通知
            await self.send_token_refresh_notification(f"实例重启失败: {str(e)}", "instance_restart_failed")

    async def save_item_info_to_db(self, item_id: str, item_detail: str = None, item_title: str = None):
        """保存商品信息到数据库

        Args:
            item_id: 商品ID
            item_detail: 商品详情内容（可以是任意格式的文本）
            item_title: 商品标题
        """
        try:
            # 跳过以 auto_ 开头的商品ID
            if item_id and item_id.startswith('auto_'):
                logger.debug(f"跳过保存自动生成的商品ID: {item_id}")
                return

            # 验证：如果只有商品ID，没有商品标题和商品详情，则不插入数据库
            if not item_title and not item_detail:
                logger.debug(f"跳过保存商品信息：缺少商品标题和详情 - {item_id}")
                return

            # 如果有商品标题但没有详情，也跳过（根据需求，需要同时有标题和详情）
            if not item_title or not item_detail:
                logger.debug(f"跳过保存商品信息：商品标题或详情不完整 - {item_id}")
                return

            from db_manager import db_manager

            # 直接使用传入的详情内容
            item_data = item_detail

            # 保存到数据库
            success = db_manager.save_item_info(self.cookie_id, item_id, item_data)
            if success:
                logger.info(f"商品信息已保存到数据库: {item_id}")
            else:
                logger.warning(f"保存商品信息到数据库失败: {item_id}")

        except Exception as e:
            logger.error(f"保存商品信息到数据库异常: {self._safe_str(e)}")

    async def save_item_detail_only(self, item_id, item_detail):
        """仅保存商品详情（不影响标题等基本信息）"""
        try:
            from db_manager import db_manager

            # 使用专门的详情更新方法
            success = db_manager.update_item_detail(self.cookie_id, item_id, item_detail)

            if success:
                logger.info(f"商品详情已更新: {item_id}")
            else:
                logger.warning(f"更新商品详情失败: {item_id}")

            return success

        except Exception as e:
            logger.error(f"更新商品详情异常: {self._safe_str(e)}")
            return False

    async def fetch_item_detail_from_api(self, item_id: str) -> str:
        """获取商品详情（优先使用浏览器，备用外部API，支持24小时缓存）

        Args:
            item_id: 商品ID

        Returns:
            str: 商品详情文本，获取失败返回空字符串
        """
        try:
            # 检查是否启用自动获取功能
            from config import config
            auto_fetch_config = config.get('ITEM_DETAIL', {}).get('auto_fetch', {})

            if not auto_fetch_config.get('enabled', True):
                logger.debug(f"自动获取商品详情功能已禁用: {item_id}")
                return ""

            # 1. 首先检查缓存（24小时有效）
            async with self._item_detail_cache_lock:
                if item_id in self._item_detail_cache:
                    cache_data = self._item_detail_cache[item_id]
                    cache_time = cache_data['timestamp']
                    current_time = time.time()

                    # 检查缓存是否在24小时内
                    if current_time - cache_time < 24 * 60 * 60:  # 24小时
                        logger.info(f"从缓存获取商品详情: {item_id}")
                        return cache_data['detail']
                    else:
                        # 缓存过期，删除
                        del self._item_detail_cache[item_id]
                        logger.debug(f"缓存已过期，删除: {item_id}")

            # 2. 尝试使用浏览器获取商品详情
            detail_from_browser = await self._fetch_item_detail_from_browser(item_id)
            if detail_from_browser:
                # 保存到缓存
                async with self._item_detail_cache_lock:
                    self._item_detail_cache[item_id] = {
                        'detail': detail_from_browser,
                        'timestamp': time.time()
                    }
                logger.info(f"成功通过浏览器获取商品详情: {item_id}, 长度: {len(detail_from_browser)}")
                return detail_from_browser

            # 3. 浏览器获取失败，使用外部API作为备用
            logger.warning(f"浏览器获取商品详情失败，尝试外部API: {item_id}")
            detail_from_api = await self._fetch_item_detail_from_external_api(item_id)
            if detail_from_api:
                # 保存到缓存
                async with self._item_detail_cache_lock:
                    self._item_detail_cache[item_id] = {
                        'detail': detail_from_api,
                        'timestamp': time.time()
                    }
                logger.info(f"成功通过外部API获取商品详情: {item_id}, 长度: {len(detail_from_api)}")
                return detail_from_api

            logger.warning(f"所有方式都无法获取商品详情: {item_id}")
            return ""

        except Exception as e:
            logger.error(f"获取商品详情异常: {item_id}, 错误: {self._safe_str(e)}")
            return ""

    async def _fetch_item_detail_from_browser(self, item_id: str) -> str:
        """使用浏览器获取商品详情"""
        try:
            from playwright.async_api import async_playwright

            logger.info(f"开始使用浏览器获取商品详情: {item_id}")

            playwright = await async_playwright().start()

            # 启动浏览器（参照order_detail_fetcher的配置）
            browser_args = [
                '--no-sandbox',
                '--disable-setuid-sandbox',
                '--disable-dev-shm-usage',
                '--disable-accelerated-2d-canvas',
                '--no-first-run',
                '--no-zygote',
                '--disable-gpu',
                '--disable-background-timer-throttling',
                '--disable-backgrounding-occluded-windows',
                '--disable-renderer-backgrounding',
                '--disable-features=TranslateUI',
                '--disable-ipc-flooding-protection',
                '--disable-extensions',
                '--disable-default-apps',
                '--disable-sync',
                '--disable-translate',
                '--hide-scrollbars',
                '--mute-audio',
                '--no-default-browser-check',
                '--no-pings'
            ]

            # 在Docker环境中添加额外参数
            if os.getenv('DOCKER_ENV'):
                browser_args.extend([
                    '--single-process',
                    '--disable-background-networking',
                    '--disable-client-side-phishing-detection',
                    '--disable-hang-monitor',
                    '--disable-popup-blocking',
                    '--disable-prompt-on-repost',
                    '--disable-web-resources',
                    '--metrics-recording-only',
                    '--safebrowsing-disable-auto-update',
                    '--enable-automation',
                    '--password-store=basic',
                    '--use-mock-keychain'
                ])

            browser = await playwright.chromium.launch(
                headless=True,
                args=browser_args
            )

            # 创建浏览器上下文
            context = await browser.new_context(
                viewport={'width': 1920, 'height': 1080},
                user_agent='Mozilla/5.0 (Windows NT 10.0; Win64; x64) AppleWebKit/537.36 (KHTML, like Gecko) Chrome/138.0.0.0 Safari/537.36'
            )

            # 设置Cookie
            cookies = []
            for cookie_pair in self.cookies_str.split('; '):
                if '=' in cookie_pair:
                    name, value = cookie_pair.split('=', 1)
                    cookies.append({
                        'name': name.strip(),
                        'value': value.strip(),
                        'domain': '.goofish.com',
                        'path': '/'
                    })

            await context.add_cookies(cookies)
            logger.debug(f"已设置 {len(cookies)} 个Cookie")

            # 创建页面
            page = await context.new_page()

            # 构造商品详情页面URL
            item_url = f"https://www.goofish.com/item?id={item_id}"
            logger.info(f"访问商品页面: {item_url}")

            # 访问页面
            await page.goto(item_url, wait_until='networkidle', timeout=30000)

            # 等待页面完全加载
            await asyncio.sleep(3)

            # 获取商品详情内容
            try:
                # 等待目标元素出现
                await page.wait_for_selector('.desc--GaIUKUQY', timeout=10000)

                # 获取商品详情文本
                detail_element = await page.query_selector('.desc--GaIUKUQY')
                if detail_element:
                    detail_text = await detail_element.inner_text()
                    logger.info(f"成功获取商品详情: {item_id}, 长度: {len(detail_text)}")

                    # 清理资源
                    await browser.close()
                    await playwright.stop()

                    return detail_text.strip()
                else:
                    logger.warning(f"未找到商品详情元素: {item_id}")

            except Exception as e:
                logger.warning(f"获取商品详情元素失败: {item_id}, 错误: {self._safe_str(e)}")

            # 清理资源
            await browser.close()
            await playwright.stop()

            return ""

        except Exception as e:
            logger.error(f"浏览器获取商品详情异常: {item_id}, 错误: {self._safe_str(e)}")
            return ""

    async def _fetch_item_detail_from_external_api(self, item_id: str) -> str:
        """从外部API获取商品详情（备用方案）"""
        try:
            from config import config
            auto_fetch_config = config.get('ITEM_DETAIL', {}).get('auto_fetch', {})

            # 从配置获取API地址和超时时间
            api_base_url = auto_fetch_config.get('api_url', '')
            timeout_seconds = auto_fetch_config.get('timeout', 10)

            api_url = f"{api_base_url}/{item_id}"

            logger.info(f"正在从外部API获取商品详情: {item_id}")

            # 使用aiohttp发送异步请求
            import aiohttp

            timeout = aiohttp.ClientTimeout(total=timeout_seconds)

            async with aiohttp.ClientSession(timeout=timeout) as session:
                async with session.get(api_url) as response:
                    if response.status == 200:
                        result = await response.json()

                        # 检查返回状态
                        if result.get('status') == '200' and result.get('data'):
                            item_detail = result['data']
                            logger.info(f"外部API成功获取商品详情: {item_id}, 长度: {len(item_detail)}")
                            return item_detail
                        else:
                            logger.warning(f"外部API返回状态异常: {result.get('status')}, message: {result.get('message')}")
                            return ""
                    else:
                        logger.warning(f"外部API请求失败: HTTP {response.status}")
                        return ""

        except asyncio.TimeoutError:
            logger.warning(f"外部API获取商品详情超时: {item_id}")
            return ""
        except Exception as e:
            logger.error(f"外部API获取商品详情异常: {item_id}, 错误: {self._safe_str(e)}")
            return ""

    async def save_items_list_to_db(self, items_list):
        """批量保存商品列表信息到数据库（并发安全）

        Args:
            items_list: 从get_item_list_info获取的商品列表
        """
        try:
            from db_manager import db_manager

            # 准备批量数据
            batch_data = []
            items_need_detail = []  # 需要获取详情的商品列表

            for item in items_list:
                item_id = item.get('id')
                if not item_id or item_id.startswith('auto_'):
                    continue

                # 构造商品详情数据
                item_detail = {
                    'title': item.get('title', ''),
                    'price': item.get('price', ''),
                    'price_text': item.get('price_text', ''),
                    'category_id': item.get('category_id', ''),
                    'auction_type': item.get('auction_type', ''),
                    'item_status': item.get('item_status', 0),
                    'detail_url': item.get('detail_url', ''),
                    'pic_info': item.get('pic_info', {}),
                    'detail_params': item.get('detail_params', {}),
                    'track_params': item.get('track_params', {}),
                    'item_label_data': item.get('item_label_data', {}),
                    'card_type': item.get('card_type', 0)
                }

                # 检查数据库中是否已有详情
                existing_item = db_manager.get_item_info(self.cookie_id, item_id)
                has_detail = existing_item and existing_item.get('item_detail') and existing_item['item_detail'].strip()

                batch_data.append({
                    'cookie_id': self.cookie_id,
                    'item_id': item_id,
                    'item_title': item.get('title', ''),
                    'item_description': '',  # 暂时为空
                    'item_category': str(item.get('category_id', '')),
                    'item_price': item.get('price_text', ''),
                    'item_detail': json.dumps(item_detail, ensure_ascii=False)
                })

                # 如果没有详情，添加到需要获取详情的列表
                if not has_detail:
                    items_need_detail.append({
                        'item_id': item_id,
                        'item_title': item.get('title', '')
                    })

            if not batch_data:
                logger.info("没有有效的商品数据需要保存")
                return 0

            # 使用批量保存方法（并发安全）
            saved_count = db_manager.batch_save_item_basic_info(batch_data)
            logger.info(f"批量保存商品信息完成: {saved_count}/{len(batch_data)} 个商品")

            # 异步获取缺失的商品详情
            if items_need_detail:
                from config import config
                auto_fetch_config = config.get('ITEM_DETAIL', {}).get('auto_fetch', {})

                if auto_fetch_config.get('enabled', True):
                    logger.info(f"发现 {len(items_need_detail)} 个商品缺少详情，开始获取...")
                    detail_success_count = await self._fetch_missing_item_details(items_need_detail)
                    logger.info(f"成功获取 {detail_success_count}/{len(items_need_detail)} 个商品的详情")
                else:
                    logger.info(f"发现 {len(items_need_detail)} 个商品缺少详情，但自动获取功能已禁用")

            return saved_count

        except Exception as e:
            logger.error(f"批量保存商品信息异常: {self._safe_str(e)}")
            return 0

    async def _fetch_missing_item_details(self, items_need_detail):
        """批量获取缺失的商品详情

        Args:
            items_need_detail: 需要获取详情的商品列表

        Returns:
            int: 成功获取详情的商品数量
        """
        success_count = 0

        try:
            from db_manager import db_manager
            from config import config

            # 从配置获取并发数量和延迟时间
            auto_fetch_config = config.get('ITEM_DETAIL', {}).get('auto_fetch', {})
            max_concurrent = auto_fetch_config.get('max_concurrent', 3)
            retry_delay = auto_fetch_config.get('retry_delay', 0.5)

            # 限制并发数量，避免对API服务器造成压力
            semaphore = asyncio.Semaphore(max_concurrent)

            async def fetch_single_item_detail(item_info):
                async with semaphore:
                    try:
                        item_id = item_info['item_id']
                        item_title = item_info['item_title']

                        # 获取商品详情
                        item_detail_text = await self.fetch_item_detail_from_api(item_id)

                        if item_detail_text:
                            # 保存详情到数据库
                            success = await self.save_item_detail_only(item_id, item_detail_text)
                            if success:
                                logger.info(f"✅ 成功获取并保存商品详情: {item_id} - {item_title}")
                                return 1
                            else:
                                logger.warning(f"❌ 获取详情成功但保存失败: {item_id}")
                        else:
                            logger.warning(f"❌ 未能获取商品详情: {item_id} - {item_title}")

                        # 添加延迟，避免请求过于频繁
                        await asyncio.sleep(retry_delay)
                        return 0

                    except Exception as e:
                        logger.error(f"获取单个商品详情异常: {item_info.get('item_id', 'unknown')}, 错误: {self._safe_str(e)}")
                        return 0

            # 并发获取所有商品详情
            tasks = [fetch_single_item_detail(item_info) for item_info in items_need_detail]
            results = await asyncio.gather(*tasks, return_exceptions=True)

            # 统计成功数量
            for result in results:
                if isinstance(result, int):
                    success_count += result
                elif isinstance(result, Exception):
                    logger.error(f"获取商品详情任务异常: {result}")

            return success_count

        except Exception as e:
            logger.error(f"批量获取商品详情异常: {self._safe_str(e)}")
            return success_count

    async def get_item_info(self, item_id, retry_count=0):
        """获取商品信息，自动处理token失效的情况"""
        if retry_count >= 4:  # 最多重试3次
            logger.error("获取商品信息失败，重试次数过多")
            return {"error": "获取商品信息失败，重试次数过多"}

        # 确保session已创建
        if not self.session:
            await self.create_session()

        params = {
            'jsv': '2.7.2',
            'appKey': '34839810',
            't': str(int(time.time()) * 1000),
            'sign': '',
            'v': '1.0',
            'type': 'originaljson',
            'accountSite': 'xianyu',
            'dataType': 'json',
            'timeout': '20000',
            'api': 'mtop.taobao.idle.pc.detail',
            'sessionOption': 'AutoLoginOnly',
            'spm_cnt': 'a21ybx.im.0.0',
        }

        data_val = '{"itemId":"' + item_id + '"}'
        data = {
            'data': data_val,
        }

        # 始终从最新的cookies中获取_m_h5_tk token（刷新后cookies会被更新）
        token = trans_cookies(self.cookies_str).get('_m_h5_tk', '').split('_')[0] if trans_cookies(self.cookies_str).get('_m_h5_tk') else ''

        if token:
            logger.debug(f"使用cookies中的_m_h5_tk token: {token}")
        else:
            logger.warning("cookies中没有找到_m_h5_tk token")

        from utils.xianyu_utils import generate_sign
        sign = generate_sign(params['t'], token, data_val)
        params['sign'] = sign

        try:
            async with self.session.post(
                'https://h5api.m.goofish.com/h5/mtop.taobao.idle.pc.detail/1.0/',
                params=params,
                data=data
            ) as response:
                res_json = await response.json()

                # 检查并更新Cookie
                if 'set-cookie' in response.headers:
                    new_cookies = {}
                    for cookie in response.headers.getall('set-cookie', []):
                        if '=' in cookie:
                            name, value = cookie.split(';')[0].split('=', 1)
                            new_cookies[name.strip()] = value.strip()

                    # 更新cookies
                    if new_cookies:
                        self.cookies.update(new_cookies)
                        # 生成新的cookie字符串
                        self.cookies_str = '; '.join([f"{k}={v}" for k, v in self.cookies.items()])
                        # 更新数据库中的Cookie
                        await self.update_config_cookies()
                        logger.debug("已更新Cookie到数据库")

                logger.debug(f"商品信息获取成功: {res_json}")
                # 检查返回状态
                if isinstance(res_json, dict):
                    ret_value = res_json.get('ret', [])
                    # 检查ret是否包含成功信息
                    if not any('SUCCESS::调用成功' in ret for ret in ret_value):
                        logger.warning(f"商品信息API调用失败，错误信息: {ret_value}")

                        await asyncio.sleep(0.5)
                        return await self.get_item_info(item_id, retry_count + 1)
                    else:
                        logger.debug(f"商品信息获取成功: {item_id}")
                        return res_json
                else:
                    logger.error(f"商品信息API返回格式异常: {res_json}")
                    return await self.get_item_info(item_id, retry_count + 1)

        except Exception as e:
            logger.error(f"商品信息API请求异常: {self._safe_str(e)}")
            await asyncio.sleep(0.5)
            return await self.get_item_info(item_id, retry_count + 1)

    def extract_item_id_from_message(self, message):
        """从消息中提取商品ID的辅助方法"""
        try:
            # 方法1: 从message["1"]中提取（如果是字符串格式）
            message_1 = message.get('1')
            if isinstance(message_1, str):
                # 尝试从字符串中提取数字ID
                id_match = re.search(r'(\d{10,})', message_1)
                if id_match:
                    logger.info(f"从message[1]字符串中提取商品ID: {id_match.group(1)}")
                    return id_match.group(1)

            # 方法2: 从message["3"]中提取
            message_3 = message.get('3', {})
            if isinstance(message_3, dict):

                # 从extension中提取
                if 'extension' in message_3:
                    extension = message_3['extension']
                    if isinstance(extension, dict):
                        item_id = extension.get('itemId') or extension.get('item_id')
                        if item_id:
                            logger.info(f"从extension中提取商品ID: {item_id}")
                            return item_id

                # 从bizData中提取
                if 'bizData' in message_3:
                    biz_data = message_3['bizData']
                    if isinstance(biz_data, dict):
                        item_id = biz_data.get('itemId') or biz_data.get('item_id')
                        if item_id:
                            logger.info(f"从bizData中提取商品ID: {item_id}")
                            return item_id

                # 从其他可能的字段中提取
                for key, value in message_3.items():
                    if isinstance(value, dict):
                        item_id = value.get('itemId') or value.get('item_id')
                        if item_id:
                            logger.info(f"从{key}字段中提取商品ID: {item_id}")
                            return item_id

                # 从消息内容中提取数字ID
                content = message_3.get('content', '')
                if isinstance(content, str) and content:
                    id_match = re.search(r'(\d{10,})', content)
                    if id_match:
                        logger.info(f"【{self.cookie_id}】从消息内容中提取商品ID: {id_match.group(1)}")
                        return id_match.group(1)

            # 方法3: 遍历整个消息结构查找可能的商品ID
            def find_item_id_recursive(obj, path=""):
                if isinstance(obj, dict):
                    # 直接查找itemId字段
                    for key in ['itemId', 'item_id', 'id']:
                        if key in obj and isinstance(obj[key], (str, int)):
                            value = str(obj[key])
                            if len(value) >= 10 and value.isdigit():
                                logger.info(f"从{path}.{key}中提取商品ID: {value}")
                                return value

                    # 递归查找
                    for key, value in obj.items():
                        result = find_item_id_recursive(value, f"{path}.{key}" if path else key)
                        if result:
                            return result

                elif isinstance(obj, str):
                    # 从字符串中提取可能的商品ID
                    id_match = re.search(r'(\d{10,})', obj)
                    if id_match:
                        logger.info(f"从{path}字符串中提取商品ID: {id_match.group(1)}")
                        return id_match.group(1)

                return None

            result = find_item_id_recursive(message)
            if result:
                return result

            logger.debug("所有方法都未能提取到商品ID")
            return None

        except Exception as e:
            logger.error(f"提取商品ID失败: {self._safe_str(e)}")
            return None

    def debug_message_structure(self, message, context=""):
        """调试消息结构的辅助方法"""
        try:
            logger.debug(f"[{context}] 消息结构调试:")
            logger.debug(f"  消息类型: {type(message)}")

            if isinstance(message, dict):
                for key, value in message.items():
                    logger.debug(f"  键 '{key}': {type(value)} - {str(value)[:100]}...")

                    # 特别关注可能包含商品ID的字段
                    if key in ["1", "3"] and isinstance(value, dict):
                        logger.debug(f"    详细结构 '{key}':")
                        for sub_key, sub_value in value.items():
                            logger.debug(f"      '{sub_key}': {type(sub_value)} - {str(sub_value)[:50]}...")
            else:
                logger.debug(f"  消息内容: {str(message)[:200]}...")

        except Exception as e:
            logger.error(f"调试消息结构时发生错误: {self._safe_str(e)}")

    async def get_default_reply(self, send_user_name: str, send_user_id: str, send_message: str, chat_id: str, item_id: str = None) -> str:
        """获取默认回复内容，支持指定商品回复、变量替换和只回复一次功能"""
        try:
            from db_manager import db_manager

            # 1. 优先检查指定商品回复
            if item_id:
                item_reply = db_manager.get_item_reply(self.cookie_id, item_id)
                if item_reply and item_reply.get('reply_content'):
                    reply_content = item_reply['reply_content']
                    logger.info(f"【{self.cookie_id}】使用指定商品回复: 商品ID={item_id}")

                    # 进行变量替换
                    try:
                        formatted_reply = reply_content.format(
                            send_user_name=send_user_name,
                            send_user_id=send_user_id,
                            send_message=send_message,
                            item_id=item_id
                        )
                        logger.info(f"【{self.cookie_id}】指定商品回复内容: {formatted_reply}")
                        return formatted_reply
                    except Exception as format_error:
                        logger.error(f"指定商品回复变量替换失败: {self._safe_str(format_error)}")
                        # 如果变量替换失败，返回原始内容
                        return reply_content
                else:
                    logger.debug(f"【{self.cookie_id}】商品ID {item_id} 没有配置指定回复，使用默认回复")

            # 2. 获取当前账号的默认回复设置
            default_reply_settings = db_manager.get_default_reply(self.cookie_id)

            if not default_reply_settings or not default_reply_settings.get('enabled', False):
                logger.debug(f"账号 {self.cookie_id} 未启用默认回复")
                return None

            # 检查"只回复一次"功能
            if default_reply_settings.get('reply_once', False) and chat_id:
                # 检查是否已经回复过这个chat_id
                if db_manager.has_default_reply_record(self.cookie_id, chat_id):
                    logger.info(f"【{self.cookie_id}】chat_id {chat_id} 已使用过默认回复，跳过（只回复一次）")
                    return None

            reply_content = default_reply_settings.get('reply_content', '')
            if not reply_content or (reply_content and reply_content.strip() == ''):
                logger.info(f"账号 {self.cookie_id} 默认回复内容为空，不进行回复")
                return "EMPTY_REPLY"  # 返回特殊标记表示不回复

            # 进行变量替换
            try:
                # 获取当前商品是否有设置自动回复
                item_replay = db_manager.get_item_replay(item_id)

                formatted_reply = reply_content.format(
                    send_user_name=send_user_name,
                    send_user_id=send_user_id,
                    send_message=send_message
                )

                if item_replay:
                    formatted_reply = item_replay.get('reply_content', '')

                # 如果开启了"只回复一次"功能，记录这次回复
                if default_reply_settings.get('reply_once', False) and chat_id:
                    db_manager.add_default_reply_record(self.cookie_id, chat_id)
                    logger.info(f"【{self.cookie_id}】记录默认回复: chat_id={chat_id}")

                logger.info(f"【{self.cookie_id}】使用默认回复: {formatted_reply}")
                return formatted_reply
            except Exception as format_error:
                logger.error(f"默认回复变量替换失败: {self._safe_str(format_error)}")
                # 如果变量替换失败，返回原始内容
                return reply_content

        except Exception as e:
            logger.error(f"获取默认回复失败: {self._safe_str(e)}")
            return None

    async def get_keyword_reply(self, send_user_name: str, send_user_id: str, send_message: str, item_id: str = None) -> str:
        """获取关键词匹配回复（支持商品ID优先匹配和图片类型）"""
        try:
            from db_manager import db_manager

            # 获取当前账号的关键词列表（包含类型信息）
            keywords = db_manager.get_keywords_with_type(self.cookie_id)

            if not keywords:
                logger.debug(f"账号 {self.cookie_id} 没有配置关键词")
                return None

            # 1. 如果有商品ID，优先匹配该商品ID对应的关键词
            if item_id:
                for keyword_data in keywords:
                    keyword = keyword_data['keyword']
                    reply = keyword_data['reply']
                    keyword_item_id = keyword_data['item_id']
                    keyword_type = keyword_data.get('type', 'text')
                    image_url = keyword_data.get('image_url')

                    if keyword_item_id == item_id and keyword.lower() in send_message.lower():
                        logger.info(f"商品ID关键词匹配成功: 商品{item_id} '{keyword}' (类型: {keyword_type})")

                        # 根据关键词类型处理
                        if keyword_type == 'image' and image_url:
                            # 图片类型关键词，发送图片
                            return await self._handle_image_keyword(keyword, image_url, send_user_name, send_user_id, send_message)
                        else:
                            # 文本类型关键词，检查回复内容是否为空
                            if not reply or (reply and reply.strip() == ''):
                                logger.info(f"商品ID关键词 '{keyword}' 回复内容为空，不进行回复")
                                return "EMPTY_REPLY"  # 返回特殊标记表示匹配到但不回复

                            # 进行变量替换
                            try:
                                formatted_reply = reply.format(
                                    send_user_name=send_user_name,
                                    send_user_id=send_user_id,
                                    send_message=send_message
                                )
                                logger.info(f"商品ID文本关键词回复: {formatted_reply}")
                                return formatted_reply
                            except Exception as format_error:
                                logger.error(f"关键词回复变量替换失败: {self._safe_str(format_error)}")
                                # 如果变量替换失败，返回原始内容
                                return reply

            # 2. 如果商品ID匹配失败或没有商品ID，匹配没有商品ID的通用关键词
            for keyword_data in keywords:
                keyword = keyword_data['keyword']
                reply = keyword_data['reply']
                keyword_item_id = keyword_data['item_id']
                keyword_type = keyword_data.get('type', 'text')
                image_url = keyword_data.get('image_url')

                if not keyword_item_id and keyword.lower() in send_message.lower():
                    logger.info(f"通用关键词匹配成功: '{keyword}' (类型: {keyword_type})")

                    # 根据关键词类型处理
                    if keyword_type == 'image' and image_url:
                        # 图片类型关键词，发送图片
                        return await self._handle_image_keyword(keyword, image_url, send_user_name, send_user_id, send_message)
                    else:
                        # 文本类型关键词，检查回复内容是否为空
                        if not reply or (reply and reply.strip() == ''):
                            logger.info(f"通用关键词 '{keyword}' 回复内容为空，不进行回复")
                            return "EMPTY_REPLY"  # 返回特殊标记表示匹配到但不回复

                        # 进行变量替换
                        try:
                            formatted_reply = reply.format(
                                send_user_name=send_user_name,
                                send_user_id=send_user_id,
                                send_message=send_message
                            )
                            logger.info(f"通用文本关键词回复: {formatted_reply}")
                            return formatted_reply
                        except Exception as format_error:
                            logger.error(f"关键词回复变量替换失败: {self._safe_str(format_error)}")
                            # 如果变量替换失败，返回原始内容
                            return reply

            logger.debug(f"未找到匹配的关键词: {send_message}")
            return None

        except Exception as e:
            logger.error(f"获取关键词回复失败: {self._safe_str(e)}")
            return None

    async def _handle_image_keyword(self, keyword: str, image_url: str, send_user_name: str, send_user_id: str, send_message: str) -> str:
        """处理图片类型关键词"""
        try:
            # 检查图片URL类型
            if self._is_cdn_url(image_url):
                # 已经是CDN链接，直接使用
                logger.info(f"使用已有的CDN图片链接: {image_url}")
                return f"__IMAGE_SEND__{image_url}"

            elif image_url.startswith('/static/uploads/') or image_url.startswith('static/uploads/'):
                # 本地图片，需要上传到闲鱼CDN
                local_image_path = image_url.replace('/static/uploads/', 'static/uploads/')
                if os.path.exists(local_image_path):
                    logger.info(f"准备上传本地图片到闲鱼CDN: {local_image_path}")

                    # 使用图片上传器上传到闲鱼CDN
                    from utils.image_uploader import ImageUploader
                    uploader = ImageUploader(self.cookies_str)

                    async with uploader:
                        cdn_url = await uploader.upload_image(local_image_path)
                        if cdn_url:
                            logger.info(f"图片上传成功，CDN URL: {cdn_url}")
                            # 更新数据库中的图片URL为CDN URL
                            await self._update_keyword_image_url(keyword, cdn_url)
                            image_url = cdn_url
                        else:
                            logger.error(f"图片上传失败: {local_image_path}")
                            return f"抱歉，图片发送失败，请稍后重试。"
                else:
                    logger.error(f"本地图片文件不存在: {local_image_path}")
                    return f"抱歉，图片文件不存在。"

            else:
                # 其他类型的URL（可能是外部链接），直接使用
                logger.info(f"使用外部图片链接: {image_url}")

            # 发送图片（这里返回特殊标记，在调用处处理实际发送）
            return f"__IMAGE_SEND__{image_url}"

        except Exception as e:
            logger.error(f"处理图片关键词失败: {e}")
            return f"抱歉，图片发送失败: {str(e)}"

    def _is_cdn_url(self, url: str) -> bool:
        """检查URL是否是闲鱼CDN链接"""
        if not url:
            return False

        # 闲鱼CDN域名列表
        cdn_domains = [
            'gw.alicdn.com',
            'img.alicdn.com',
            'cloud.goofish.com',
            'goofish.com',
            'taobaocdn.com',
            'tbcdn.cn',
            'aliimg.com'
        ]

        # 检查是否包含CDN域名
        url_lower = url.lower()
        for domain in cdn_domains:
            if domain in url_lower:
                return True

        # 检查是否是HTTPS链接且包含图片特征
        if url_lower.startswith('https://') and any(ext in url_lower for ext in ['.jpg', '.jpeg', '.png', '.gif', '.webp']):
            return True

        return False

    async def _update_keyword_image_url(self, keyword: str, new_image_url: str):
        """更新关键词的图片URL"""
        try:
            from db_manager import db_manager
            success = db_manager.update_keyword_image_url(self.cookie_id, keyword, new_image_url)
            if success:
                logger.info(f"图片URL已更新: {keyword} -> {new_image_url}")
            else:
                logger.warning(f"图片URL更新失败: {keyword}")
        except Exception as e:
            logger.error(f"更新关键词图片URL失败: {e}")

    async def _update_card_image_url(self, card_id: int, new_image_url: str):
        """更新卡券的图片URL"""
        try:
            from db_manager import db_manager
            success = db_manager.update_card_image_url(card_id, new_image_url)
            if success:
                logger.info(f"卡券图片URL已更新: 卡券ID={card_id} -> {new_image_url}")
            else:
                logger.warning(f"卡券图片URL更新失败: 卡券ID={card_id}")
        except Exception as e:
            logger.error(f"更新卡券图片URL失败: {e}")

    async def get_ai_reply(self, send_user_name: str, send_user_id: str, send_message: str, item_id: str, chat_id: str):
        """获取AI回复"""
        try:
            from ai_reply_engine import ai_reply_engine

            # 检查是否启用AI回复
            if not ai_reply_engine.is_ai_enabled(self.cookie_id):
                logger.debug(f"账号 {self.cookie_id} 未启用AI回复")
                return None

            # 从数据库获取商品信息
            from db_manager import db_manager
            item_info_raw = db_manager.get_item_info(self.cookie_id, item_id)

            if not item_info_raw:
                logger.debug(f"数据库中无商品信息: {item_id}")
                # 使用默认商品信息
                item_info = {
                    'title': '商品信息获取失败',
                    'price': 0,
                    'desc': '暂无商品描述'
                }
            else:
                # 解析数据库中的商品信息
                item_info = {
                    'title': item_info_raw.get('item_title', '未知商品'),
                    'price': self._parse_price(item_info_raw.get('item_price', '0')),
                    'desc': item_info_raw.get('item_description', '暂无商品描述')
                }

            # 生成AI回复
            reply = ai_reply_engine.generate_reply(
                message=send_message,
                item_info=item_info,
                chat_id=chat_id,
                cookie_id=self.cookie_id,
                user_id=send_user_id,
                item_id=item_id
            )

            if reply:
                logger.info(f"【{self.cookie_id}】AI回复生成成功: {reply}")
                return reply
            else:
                logger.debug(f"AI回复生成失败")
                return None

        except Exception as e:
            logger.error(f"获取AI回复失败: {self._safe_str(e)}")
            return None

    def _parse_price(self, price_str: str) -> float:
        """解析价格字符串为数字"""
        try:
            if not price_str:
                return 0.0
            # 移除非数字字符，保留小数点
            price_clean = re.sub(r'[^\d.]', '', str(price_str))
            return float(price_clean) if price_clean else 0.0
        except:
            return 0.0

    async def send_notification(self, send_user_name: str, send_user_id: str, send_message: str, item_id: str = None, chat_id: str = None):
        """发送消息通知"""
        try:
            from db_manager import db_manager
            import aiohttp

            # 过滤系统默认消息，不发送通知
            system_messages = [
                '发来一条消息',
                '发来一条新消息'
            ]

            if send_message in system_messages:
                logger.debug(f"📱 系统消息不发送通知: {send_message}")
                return

            logger.info(f"📱 开始发送消息通知 - 账号: {self.cookie_id}, 买家: {send_user_name}")

            # 获取当前账号的通知配置
            notifications = db_manager.get_account_notifications(self.cookie_id)

            if not notifications:
                logger.warning(f"📱 账号 {self.cookie_id} 未配置消息通知，跳过通知发送")
                return

            logger.info(f"📱 找到 {len(notifications)} 个通知渠道配置")

            # 构建通知消息
            notification_msg = f"🚨 接收消息通知\n\n" \
<<<<<<< HEAD
                               f"账号: {self.cookie_id}  \n" \
                               f"买家: {send_user_name} (ID: {send_user_id})  \n" \
                               f"商品ID: {item_id or '未知'}  \n" \
                               f"时间: {time.strftime('%Y-%m-%d %H:%M:%S')}  \n" \
                               f"消息内容: {send_message}\n\n"
=======
                             f"账号: {self.cookie_id}\n" \
                             f"买家: {send_user_name} (ID: {send_user_id})\n" \
                             f"商品ID: {item_id or '未知'}\n" \
                             f"聊天ID: {chat_id or '未知'}\n" \
                             f"消息内容: {send_message}\n" \
                             f"时间: {time.strftime('%Y-%m-%d %H:%M:%S')}\n\n"
>>>>>>> 4c860980

            # 发送通知到各个渠道
            for i, notification in enumerate(notifications, 1):
                logger.info(f"📱 处理第 {i} 个通知渠道: {notification.get('channel_name', 'Unknown')}")

                if not notification.get('enabled', True):
                    logger.warning(f"📱 通知渠道 {notification.get('channel_name')} 已禁用，跳过")
                    continue

                channel_type = notification.get('channel_type')
                channel_config = notification.get('channel_config')

                logger.info(f"📱 渠道类型: {channel_type}, 配置: {channel_config}")

                try:
                    # 解析配置数据
                    config_data = self._parse_notification_config(channel_config)
                    logger.info(f"📱 解析后的配置数据: {config_data}")

                    match channel_type:
                        case 'qq':
                            logger.info(f"📱 开始发送QQ通知...")
                            await self._send_qq_notification(config_data, notification_msg)
                        case 'ding_talk' | 'dingtalk':
                            logger.info(f"📱 开始发送钉钉通知...")
                            await self._send_dingtalk_notification(config_data, notification_msg)
                        case 'feishu' | 'lark':
                            logger.info(f"📱 开始发送飞书通知...")
                            await self._send_feishu_notification(config_data, notification_msg)
                        case 'bark':
                            logger.info(f"📱 开始发送Bark通知...")
                            await self._send_bark_notification(config_data, notification_msg)
                        case 'email':
                            logger.info(f"📱 开始发送邮件通知...")
                            await self._send_email_notification(config_data, notification_msg)
                        case 'webhook':
                            logger.info(f"📱 开始发送Webhook通知...")
                            await self._send_webhook_notification(config_data, notification_msg)
                        case 'wechat':
                            logger.info(f"📱 开始发送微信通知...")
                            await self._send_wechat_notification(config_data, notification_msg)
                        case 'telegram':
                            logger.info(f"📱 开始发送Telegram通知...")
                            await self._send_telegram_notification(config_data, notification_msg)
                        case _:
                            logger.warning(f"📱 不支持的通知渠道类型: {channel_type}")

                except Exception as notify_error:
                    logger.error(f"📱 发送通知失败 ({notification.get('channel_name', 'Unknown')}): {self._safe_str(notify_error)}")
                    import traceback
                    logger.error(f"📱 详细错误信息: {traceback.format_exc()}")

        except Exception as e:
            logger.error(f"📱 处理消息通知失败: {self._safe_str(e)}")
            import traceback
            logger.error(f"📱 详细错误信息: {traceback.format_exc()}")

    def _parse_notification_config(self, config: str) -> dict:
        """解析通知配置数据"""
        try:
            import json
            # 尝试解析JSON格式的配置
            return json.loads(config)
        except (json.JSONDecodeError, TypeError):
            # 兼容旧格式（直接字符串）
            return {"config": config}

    async def _send_qq_notification(self, config_data: dict, message: str):
        """发送QQ通知"""
        try:
            import aiohttp

            logger.info(f"📱 QQ通知 - 开始处理配置数据: {config_data}")

            # 解析配置（QQ号码）
            qq_number = config_data.get('qq_number') or config_data.get('config', '')
            qq_number = qq_number.strip() if qq_number else ''

            logger.info(f"📱 QQ通知 - 解析到QQ号码: {qq_number}")

            if not qq_number:
                logger.warning("📱 QQ通知 - QQ号码配置为空，无法发送通知")
                return

            # 构建请求URL
            # api_url = "http://notice.zhinianblog.cn/sendPrivateMsg"
            api_url = ""
            params = {
                'qq': qq_number,
                'msg': message
            }

            logger.info(f"📱 QQ通知 - 请求URL: {api_url}")
            logger.info(f"📱 QQ通知 - 请求参数: qq={qq_number}, msg长度={len(message)}")

            # 发送GET请求
            async with aiohttp.ClientSession() as session:
                async with session.get(api_url, params=params, timeout=10) as response:
                    response_text = await response.text()
                    logger.info(f"📱 QQ通知 - 响应状态: {response.status}")
                    logger.info(f"📱 QQ通知 - 响应内容: {response_text}")

                    if response.status == 200:
                        logger.info(f"📱 QQ通知发送成功: {qq_number}")
                    else:
                        logger.warning(f"📱 QQ通知发送失败: HTTP {response.status}, 响应: {response_text}")

        except Exception as e:
            logger.error(f"📱 发送QQ通知异常: {self._safe_str(e)}")
            import traceback
            logger.error(f"📱 QQ通知异常详情: {traceback.format_exc()}")

    async def _send_dingtalk_notification(self, config_data: dict, message: str):
        """发送钉钉通知"""
        try:
            import aiohttp
            import json
            import hmac
            import hashlib
            import base64
            import time

            # 解析配置
            webhook_url = config_data.get('webhook_url') or config_data.get('config', '')
            secret = config_data.get('secret', '')

            webhook_url = webhook_url.strip() if webhook_url else ''
            if not webhook_url:
                logger.warning("钉钉通知配置为空")
                return

            # 如果有加签密钥，生成签名
            if secret:
                timestamp = str(round(time.time() * 1000))
                secret_enc = secret.encode('utf-8')
                string_to_sign = f'{timestamp}\n{secret}'
                string_to_sign_enc = string_to_sign.encode('utf-8')
                hmac_code = hmac.new(secret_enc, string_to_sign_enc, digestmod=hashlib.sha256).digest()
                sign = base64.b64encode(hmac_code).decode('utf-8')
                webhook_url += f'&timestamp={timestamp}&sign={sign}'

            data = {
                "msgtype": "markdown",
                "markdown": {
                    "title": "闲鱼自动回复通知",
                    "text": message
                }
            }

            async with aiohttp.ClientSession() as session:
                async with session.post(webhook_url, json=data, timeout=10) as response:
                    if response.status == 200:
                        logger.info(f"钉钉通知发送成功")
                    else:
                        logger.warning(f"钉钉通知发送失败: {response.status}")

        except Exception as e:
            logger.error(f"发送钉钉通知异常: {self._safe_str(e)}")

    async def _send_feishu_notification(self, config_data: dict, message: str):
        """发送飞书通知"""
        try:
            import aiohttp
            import json
            import hmac
            import hashlib
            import base64

            logger.info(f"📱 飞书通知 - 开始处理配置数据: {config_data}")

            # 解析配置
            webhook_url = config_data.get('webhook_url', '')
            secret = config_data.get('secret', '')

            logger.info(f"📱 飞书通知 - Webhook URL: {webhook_url[:50]}...")
            logger.info(f"📱 飞书通知 - 是否有签名密钥: {'是' if secret else '否'}")

            if not webhook_url:
                logger.warning("📱 飞书通知 - Webhook URL配置为空，无法发送通知")
                return

            # 如果有加签密钥，生成签名
            timestamp = str(int(time.time()))
            sign = ""

            if secret:
                string_to_sign = f'{timestamp}\n{secret}'
                hmac_code = hmac.new(
                    secret.encode('utf-8'),
                    string_to_sign.encode('utf-8'),
                    digestmod=hashlib.sha256
                ).digest()
                sign = base64.b64encode(hmac_code).decode('utf-8')
                logger.info(f"📱 飞书通知 - 已生成签名")

            # 构建请求数据
            data = {
                "msg_type": "text",
                "content": {
                    "text": message
                },
                "timestamp": timestamp
            }

            # 如果有签名，添加到请求数据中
            if sign:
                data["sign"] = sign

            logger.info(f"📱 飞书通知 - 请求数据构建完成")

            # 发送POST请求
            async with aiohttp.ClientSession() as session:
                async with session.post(webhook_url, json=data, timeout=10) as response:
                    response_text = await response.text()
                    logger.info(f"📱 飞书通知 - 响应状态: {response.status}")
                    logger.info(f"📱 飞书通知 - 响应内容: {response_text}")

                    if response.status == 200:
                        try:
                            response_json = json.loads(response_text)
                            if response_json.get('code') == 0:
                                logger.info(f"📱 飞书通知发送成功")
                            else:
                                logger.warning(f"📱 飞书通知发送失败: {response_json.get('msg', '未知错误')}")
                        except json.JSONDecodeError:
                            logger.info(f"📱 飞书通知发送成功（响应格式异常）")
                    else:
                        logger.warning(f"📱 飞书通知发送失败: HTTP {response.status}, 响应: {response_text}")

        except Exception as e:
            logger.error(f"📱 发送飞书通知异常: {self._safe_str(e)}")
            import traceback
            logger.error(f"📱 飞书通知异常详情: {traceback.format_exc()}")

    async def _send_bark_notification(self, config_data: dict, message: str):
        """发送Bark通知"""
        try:
            import aiohttp
            import json
            from urllib.parse import quote

            logger.info(f"📱 Bark通知 - 开始处理配置数据: {config_data}")

            # 解析配置
            server_url = config_data.get('server_url', 'https://api.day.app').rstrip('/')
            device_key = config_data.get('device_key', '')
            title = config_data.get('title', '闲鱼自动回复通知')
            sound = config_data.get('sound', 'default')
            icon = config_data.get('icon', '')
            group = config_data.get('group', 'xianyu')
            url = config_data.get('url', '')

            logger.info(f"📱 Bark通知 - 服务器: {server_url}")
            logger.info(f"📱 Bark通知 - 设备密钥: {device_key[:10]}..." if device_key else "📱 Bark通知 - 设备密钥: 未设置")
            logger.info(f"📱 Bark通知 - 标题: {title}")

            if not device_key:
                logger.warning("📱 Bark通知 - 设备密钥配置为空，无法发送通知")
                return

            # 构建请求URL和数据
            # Bark支持两种方式：URL路径方式和POST JSON方式
            # 这里使用POST JSON方式，更灵活且支持更多参数

            api_url = f"{server_url}/push"

            # 构建请求数据
            data = {
                "device_key": device_key,
                "title": title,
                "body": message,
                "sound": sound,
                "group": group
            }

            # 可选参数
            if icon:
                data["icon"] = icon
            if url:
                data["url"] = url

            logger.info(f"📱 Bark通知 - API地址: {api_url}")
            logger.info(f"📱 Bark通知 - 请求数据构建完成")

            # 发送POST请求
            async with aiohttp.ClientSession() as session:
                async with session.post(api_url, json=data, timeout=10) as response:
                    response_text = await response.text()
                    logger.info(f"📱 Bark通知 - 响应状态: {response.status}")
                    logger.info(f"📱 Bark通知 - 响应内容: {response_text}")

                    if response.status == 200:
                        try:
                            response_json = json.loads(response_text)
                            if response_json.get('code') == 200:
                                logger.info(f"📱 Bark通知发送成功")
                            else:
                                logger.warning(f"📱 Bark通知发送失败: {response_json.get('message', '未知错误')}")
                        except json.JSONDecodeError:
                            # 某些Bark服务器可能返回纯文本
                            if 'success' in response_text.lower() or 'ok' in response_text.lower():
                                logger.info(f"📱 Bark通知发送成功")
                            else:
                                logger.warning(f"📱 Bark通知响应格式异常: {response_text}")
                    else:
                        logger.warning(f"📱 Bark通知发送失败: HTTP {response.status}, 响应: {response_text}")

        except Exception as e:
            logger.error(f"📱 发送Bark通知异常: {self._safe_str(e)}")
            import traceback
            logger.error(f"📱 Bark通知异常详情: {traceback.format_exc()}")

    async def _send_email_notification(self, config_data: dict, message: str):
        """发送邮件通知"""
        try:
            import smtplib
            from email.mime.text import MIMEText
            from email.mime.multipart import MIMEMultipart

            # 解析配置
            smtp_server = config_data.get('smtp_server', '')
            smtp_port = int(config_data.get('smtp_port', 587))
            email_user = config_data.get('email_user', '')
            email_password = config_data.get('email_password', '')
            recipient_email = config_data.get('recipient_email', '')

            if not all([smtp_server, email_user, email_password, recipient_email]):
                logger.warning("邮件通知配置不完整")
                return

            # 创建邮件
            msg = MIMEMultipart()
            msg['From'] = email_user
            msg['To'] = recipient_email
            msg['Subject'] = "闲鱼自动回复通知"

            # 添加邮件正文
            msg.attach(MIMEText(message, 'plain', 'utf-8'))

            # 发送邮件
            server = smtplib.SMTP(smtp_server, smtp_port)
            server.starttls()
            server.login(email_user, email_password)
            server.send_message(msg)
            server.quit()

            logger.info(f"邮件通知发送成功: {recipient_email}")

        except Exception as e:
            logger.error(f"发送邮件通知异常: {self._safe_str(e)}")

    async def _send_webhook_notification(self, config_data: dict, message: str):
        """发送Webhook通知"""
        try:
            import aiohttp
            import json

            # 解析配置
            webhook_url = config_data.get('webhook_url', '')
            http_method = config_data.get('http_method', 'POST').upper()
            headers_str = config_data.get('headers', '{}')

            if not webhook_url:
                logger.warning("Webhook通知配置为空")
                return

            # 解析自定义请求头
            try:
                custom_headers = json.loads(headers_str) if headers_str else {}
            except json.JSONDecodeError:
                custom_headers = {}

            # 设置默认请求头
            headers = {'Content-Type': 'application/json'}
            headers.update(custom_headers)

            # 构建请求数据
            data = {
                'message': message,
                'timestamp': time.strftime('%Y-%m-%d %H:%M:%S'),
                'source': 'xianyu-auto-reply'
            }

            async with aiohttp.ClientSession() as session:
                if http_method == 'POST':
                    async with session.post(webhook_url, json=data, headers=headers, timeout=10) as response:
                        if response.status == 200:
                            logger.info(f"Webhook通知发送成功")
                        else:
                            logger.warning(f"Webhook通知发送失败: {response.status}")
                elif http_method == 'PUT':
                    async with session.put(webhook_url, json=data, headers=headers, timeout=10) as response:
                        if response.status == 200:
                            logger.info(f"Webhook通知发送成功")
                        else:
                            logger.warning(f"Webhook通知发送失败: {response.status}")
                else:
                    logger.warning(f"不支持的HTTP方法: {http_method}")

        except Exception as e:
            logger.error(f"发送Webhook通知异常: {self._safe_str(e)}")

    async def _send_wechat_notification(self, config_data: dict, message: str):
        """发送微信通知"""
        try:
            import aiohttp
            import json

            # 解析配置
            webhook_url = config_data.get('webhook_url', '')

            if not webhook_url:
                logger.warning("微信通知配置为空")
                return

            data = {
                "msgtype": "text",
                "text": {
                    "content": message
                }
            }

            async with aiohttp.ClientSession() as session:
                async with session.post(webhook_url, json=data, timeout=10) as response:
                    if response.status == 200:
                        logger.info(f"微信通知发送成功")
                    else:
                        logger.warning(f"微信通知发送失败: {response.status}")

        except Exception as e:
            logger.error(f"发送微信通知异常: {self._safe_str(e)}")

    async def _send_telegram_notification(self, config_data: dict, message: str):
        """发送Telegram通知"""
        try:
            import aiohttp

            # 解析配置
            bot_token = config_data.get('bot_token', '')
            chat_id = config_data.get('chat_id', '')

            if not all([bot_token, chat_id]):
                logger.warning("Telegram通知配置不完整")
                return

            # 构建API URL
            api_url = f"https://api.telegram.org/bot{bot_token}/sendMessage"

            data = {
                'chat_id': chat_id,
                'text': message,
                'parse_mode': 'HTML'
            }

            async with aiohttp.ClientSession() as session:
                async with session.post(api_url, json=data, timeout=10) as response:
                    if response.status == 200:
                        logger.info(f"Telegram通知发送成功")
                    else:
                        logger.warning(f"Telegram通知发送失败: {response.status}")

        except Exception as e:
            logger.error(f"发送Telegram通知异常: {self._safe_str(e)}")

    async def send_token_refresh_notification(self, error_message: str, notification_type: str = "token_refresh", chat_id: str = None):
        """发送Token刷新异常通知（带防重复机制）"""
        try:
            # 检查是否是正常的令牌过期，这种情况不需要发送通知
            if self._is_normal_token_expiry(error_message):
                logger.debug(f"检测到正常的令牌过期，跳过通知: {error_message}")
                return

            # 检查是否在冷却期内
            current_time = time.time()
            last_time = self.last_notification_time.get(notification_type, 0)

            # 为Token刷新异常通知使用特殊的3小时冷却时间
            # 基于错误消息内容判断是否为Token相关异常
            if self._is_token_related_error(error_message):
                cooldown_time = self.token_refresh_notification_cooldown
                cooldown_desc = "3小时"
            else:
                cooldown_time = self.notification_cooldown
                cooldown_desc = f"{self.notification_cooldown // 60}分钟"

            if current_time - last_time < cooldown_time:
                remaining_time = cooldown_time - (current_time - last_time)
                remaining_hours = int(remaining_time // 3600)
                remaining_minutes = int((remaining_time % 3600) // 60)
                remaining_seconds = int(remaining_time % 60)

                if remaining_hours > 0:
                    time_desc = f"{remaining_hours}小时{remaining_minutes}分钟"
                elif remaining_minutes > 0:
                    time_desc = f"{remaining_minutes}分钟{remaining_seconds}秒"
                else:
                    time_desc = f"{remaining_seconds}秒"

                logger.debug(f"Token刷新通知在冷却期内，跳过发送: {notification_type} (还需等待 {time_desc})")
                return

            from db_manager import db_manager

            # 获取当前账号的通知配置
            notifications = db_manager.get_account_notifications(self.cookie_id)

            if not notifications:
                logger.debug("未配置消息通知，跳过Token刷新通知")
                return

            # 构造通知消息
<<<<<<< HEAD
            notification_msg = f"🔴 闲鱼账号Token刷新异常\n\n" \
                               f"账号ID: {self.cookie_id}  \n" \
                               f"异常时间: {time.strftime('%Y-%m-%d %H:%M:%S', time.localtime())}  \n" \
                               f"异常信息: {error_message}\n\n" \
                               f"请检查账号Cookie是否过期，如有需要请及时更新Cookie配置。\n\n"
=======
            notification_msg = f"""🔴 闲鱼账号Token刷新异常

账号ID: {self.cookie_id}
聊天ID: {chat_id or '未知'}
异常时间: {time.strftime('%Y-%m-%d %H:%M:%S', time.localtime())}
异常信息: {error_message}

请检查账号Cookie是否过期，如有需要请及时更新Cookie配置。"""
>>>>>>> 4c860980

            logger.info(f"准备发送Token刷新异常通知: {self.cookie_id}")

            # 发送通知到各个渠道
            notification_sent = False
            for notification in notifications:
                if not notification.get('enabled', True):
                    continue

                channel_type = notification.get('channel_type')
                channel_config = notification.get('channel_config')

                try:
                    # 解析配置数据
                    config_data = self._parse_notification_config(channel_config)

                    match channel_type:
                        case 'qq':
                            await self._send_qq_notification(config_data, notification_msg)
                            notification_sent = True
                        case 'ding_talk' | 'dingtalk':
                            await self._send_dingtalk_notification(config_data, notification_msg)
                            notification_sent = True
                        case 'feishu' | 'lark':
                            await self._send_feishu_notification(config_data, notification_msg)
                            notification_sent = True
                        case 'bark':
                            await self._send_bark_notification(config_data, notification_msg)
                            notification_sent = True
                        case 'email':
                            await self._send_email_notification(config_data, notification_msg)
                            notification_sent = True
                        case 'webhook':
                            await self._send_webhook_notification(config_data, notification_msg)
                            notification_sent = True
                        case 'wechat':
                            await self._send_wechat_notification(config_data, notification_msg)
                            notification_sent = True
                        case 'telegram':
                            await self._send_telegram_notification(config_data, notification_msg)
                            notification_sent = True
                        case _:
                            logger.warning(f"不支持的通知渠道类型: {channel_type}")

                except Exception as notify_error:
                    logger.error(f"发送Token刷新通知失败 ({notification.get('channel_name', 'Unknown')}): {self._safe_str(notify_error)}")

            # 如果成功发送了通知，更新最后发送时间
            if notification_sent:
                self.last_notification_time[notification_type] = current_time

                # 根据错误消息内容使用不同的冷却时间
                if self._is_token_related_error(error_message):
                    next_send_time = current_time + self.token_refresh_notification_cooldown
                    cooldown_desc = "3小时"
                else:
                    next_send_time = current_time + self.notification_cooldown
                    cooldown_desc = f"{self.notification_cooldown // 60}分钟"

                next_send_time_str = time.strftime('%Y-%m-%d %H:%M:%S', time.localtime(next_send_time))
                logger.info(f"Token刷新通知已发送，下次可发送时间: {next_send_time_str} (冷却时间: {cooldown_desc})")

        except Exception as e:
            logger.error(f"处理Token刷新通知失败: {self._safe_str(e)}")

    def _is_normal_token_expiry(self, error_message: str) -> bool:
        """检查是否是正常的令牌过期或其他不需要通知的情况"""
        # 不需要发送通知的关键词
        no_notification_keywords = [
            # 正常的令牌过期
            'FAIL_SYS_TOKEN_EXOIRED::令牌过期',
            'FAIL_SYS_TOKEN_EXPIRED::令牌过期',
            'FAIL_SYS_TOKEN_EXOIRED',
            'FAIL_SYS_TOKEN_EXPIRED',
            '令牌过期',
            # Session过期（正常情况）
            'FAIL_SYS_SESSION_EXPIRED::Session过期',
            'FAIL_SYS_SESSION_EXPIRED',
            'Session过期',
            # Token定时刷新失败（会自动重试）
            'Token定时刷新失败，将自动重试',
            'Token定时刷新失败'
        ]

        # 检查错误消息是否包含不需要通知的关键词
        for keyword in no_notification_keywords:
            if keyword in error_message:
                return True

        return False

    def _is_token_related_error(self, error_message: str) -> bool:
        """检查是否是Token相关的错误，需要使用3小时冷却时间"""
        # Token相关错误的关键词
        token_error_keywords = [
            # Token刷新失败相关
            'Token刷新失败',
            'Token刷新异常',
            'token刷新失败',
            'token刷新异常',
            'TOKEN刷新失败',
            'TOKEN刷新异常',
            # 具体的Token错误信息
            'FAIL_SYS_USER_VALIDATE',
            'RGV587_ERROR',
            '哎哟喂,被挤爆啦',
            '请稍后重试',
            'punish?x5secdata',
            'captcha',
            # Token获取失败
            '无法获取有效token',
            '无法获取有效Token',
            'Token获取失败',
            'token获取失败',
            'TOKEN获取失败',
            # Token定时刷新失败
            'Token定时刷新失败',
            'token定时刷新失败',
            'TOKEN定时刷新失败',
            # 初始化Token失败
            '初始化时无法获取有效Token',
            '初始化时无法获取有效token',
            # 其他Token相关错误
            'accessToken',
            'access_token',
            '_m_h5_tk',
            'mtop.taobao.idlemessage.pc.login.token'
        ]

        # 检查错误消息是否包含Token相关的关键词
        error_message_lower = error_message.lower()
        for keyword in token_error_keywords:
            if keyword.lower() in error_message_lower:
                return True

        return False

    async def send_delivery_failure_notification(self, send_user_name: str, send_user_id: str, item_id: str, error_message: str, chat_id: str = None):
        """发送自动发货失败通知"""
        try:
            from db_manager import db_manager

            # 获取当前账号的通知配置
            notifications = db_manager.get_account_notifications(self.cookie_id)

            if not notifications:
                logger.debug("未配置消息通知，跳过自动发货通知")
                return

            # 构造通知消息
            notification_message = f"🚨 自动发货通知\n\n" \
                                 f"账号: {self.cookie_id}\n" \
                                 f"买家: {send_user_name} (ID: {send_user_id})\n" \
                                 f"商品ID: {item_id}\n" \
                                 f"聊天ID: {chat_id or '未知'}\n" \
                                 f"结果: {error_message}\n" \
                                 f"时间: {time.strftime('%Y-%m-%d %H:%M:%S')}\n\n" \
                                 f"请及时处理！"

            # 发送通知到所有已启用的通知渠道
            for notification in notifications:
                if notification.get('enabled', False):
                    channel_type = notification.get('channel_type', 'qq')
                    channel_config = notification.get('channel_config', '')

                    try:
                        # 解析配置数据
                        config_data = self._parse_notification_config(channel_config)

                        match channel_type:
                            case 'qq':
                                await self._send_qq_notification(config_data, notification_message)
                                logger.info(f"已发送自动发货通知到QQ")
                            case 'ding_talk' | 'dingtalk':
                                await self._send_dingtalk_notification(config_data, notification_message)
                                logger.info(f"已发送自动发货通知到钉钉")
                            case 'email':
                                await self._send_email_notification(config_data, notification_message)
                                logger.info(f"已发送自动发货通知到邮箱")
                            case 'webhook':
                                await self._send_webhook_notification(config_data, notification_message)
                                logger.info(f"已发送自动发货通知到Webhook")
                            case 'wechat':
                                await self._send_wechat_notification(config_data, notification_message)
                                logger.info(f"已发送自动发货通知到微信")
                            case 'telegram':
                                await self._send_telegram_notification(config_data, notification_message)
                                logger.info(f"已发送自动发货通知到Telegram")
                            case _:
                                logger.warning(f"不支持的通知渠道类型: {channel_type}")

                    except Exception as notify_error:
                        logger.error(f"发送自动发货通知失败: {self._safe_str(notify_error)}")

        except Exception as e:
            logger.error(f"发送自动发货通知异常: {self._safe_str(e)}")

    async def auto_confirm(self, order_id, item_id=None, retry_count=0):
        """自动确认发货 - 使用加密模块，不包含延时处理（延时已在_auto_delivery中处理）"""
        try:
            logger.debug(f"【{self.cookie_id}】开始确认发货，订单ID: {order_id}")

            # 导入解密后的确认发货模块
            from secure_confirm_decrypted import SecureConfirm

            # 创建确认实例，传入主界面类实例
            secure_confirm = SecureConfirm(self.session, self.cookies_str, self.cookie_id, self)

            # 传递必要的属性
            secure_confirm.current_token = self.current_token
            secure_confirm.last_token_refresh_time = self.last_token_refresh_time
            secure_confirm.token_refresh_interval = self.token_refresh_interval

            # 调用确认方法，传入item_id用于token刷新
            result = await secure_confirm.auto_confirm(order_id, item_id, retry_count)

            # 同步更新后的cookies和token
            if secure_confirm.cookies_str != self.cookies_str:
                self.cookies_str = secure_confirm.cookies_str
                self.cookies = secure_confirm.cookies
                logger.debug(f"【{self.cookie_id}】已同步确认发货模块更新的cookies")

            if secure_confirm.current_token != self.current_token:
                self.current_token = secure_confirm.current_token
                self.last_token_refresh_time = secure_confirm.last_token_refresh_time
                logger.debug(f"【{self.cookie_id}】已同步确认发货模块更新的token")

            return result

        except Exception as e:
            logger.error(f"【{self.cookie_id}】加密确认模块调用失败: {self._safe_str(e)}")
            return {"error": f"加密确认模块调用失败: {self._safe_str(e)}", "order_id": order_id}

    async def auto_freeshipping(self, order_id, item_id, buyer_id, retry_count=0):
        """自动免拼发货 - 使用解密模块"""
        try:
            logger.debug(f"【{self.cookie_id}】开始免拼发货，订单ID: {order_id}")

            # 导入解密后的免拼发货模块
            from secure_freeshipping_decrypted import SecureFreeshipping

            # 创建免拼发货实例
            secure_freeshipping = SecureFreeshipping(self.session, self.cookies_str, self.cookie_id)

            # 传递必要的属性
            secure_freeshipping.current_token = self.current_token
            secure_freeshipping.last_token_refresh_time = self.last_token_refresh_time
            secure_freeshipping.token_refresh_interval = self.token_refresh_interval

            # 调用免拼发货方法
            return await secure_freeshipping.auto_freeshipping(order_id, item_id, buyer_id, retry_count)

        except Exception as e:
            logger.error(f"【{self.cookie_id}】免拼发货模块调用失败: {self._safe_str(e)}")
            return {"error": f"免拼发货模块调用失败: {self._safe_str(e)}", "order_id": order_id}

    async def fetch_order_detail_info(self, order_id: str, item_id: str = None, buyer_id: str = None, debug_headless: bool = None):
        """获取订单详情信息（使用独立的锁机制，不受延迟锁影响）"""
        # 使用独立的订单详情锁，不与自动发货锁冲突
        order_detail_lock = self._order_detail_locks[order_id]

        # 记录订单详情锁的使用时间
        self._order_detail_lock_times[order_id] = time.time()

        async with order_detail_lock:
            logger.info(f"🔍 【{self.cookie_id}】获取订单详情锁 {order_id}，开始处理...")
            
            try:
                logger.info(f"【{self.cookie_id}】开始获取订单详情: {order_id}")

                # 导入订单详情获取器
                from utils.order_detail_fetcher import fetch_order_detail_simple
                from db_manager import db_manager

                # 获取当前账号的cookie字符串
                cookie_string = self.cookies_str
                logger.debug(f"【{self.cookie_id}】使用Cookie长度: {len(cookie_string) if cookie_string else 0}")

                # 确定是否使用有头模式（调试用）
                headless_mode = True if debug_headless is None else debug_headless
                if not headless_mode:
                    logger.info(f"【{self.cookie_id}】🖥️ 启用有头模式进行调试")

                # 异步获取订单详情（使用当前账号的cookie）
                result = await fetch_order_detail_simple(order_id, cookie_string, headless=headless_mode)

                if result:
                    logger.info(f"【{self.cookie_id}】订单详情获取成功: {order_id}")
                    logger.info(f"【{self.cookie_id}】页面标题: {result.get('title', '未知')}")

                    # 获取解析后的规格信息
                    spec_name = result.get('spec_name', '')
                    spec_value = result.get('spec_value', '')
                    quantity = result.get('quantity', '')
                    amount = result.get('amount', '')

                    if spec_name and spec_value:
                        logger.info(f"【{self.cookie_id}】📋 规格名称: {spec_name}")
                        logger.info(f"【{self.cookie_id}】📝 规格值: {spec_value}")
                        print(f"🛍️ 【{self.cookie_id}】订单 {order_id} 规格信息: {spec_name} -> {spec_value}")
                    else:
                        logger.warning(f"【{self.cookie_id}】未获取到有效的规格信息")
                        print(f"⚠️ 【{self.cookie_id}】订单 {order_id} 规格信息获取失败")

                    # 插入或更新订单信息到数据库
                    try:
                        # 检查cookie_id是否在cookies表中存在
                        cookie_info = db_manager.get_cookie_by_id(self.cookie_id)
                        if not cookie_info:
                            logger.warning(f"Cookie ID {self.cookie_id} 不存在于cookies表中，丢弃订单 {order_id}")
                        else:
                            success = db_manager.insert_or_update_order(
                                order_id=order_id,
                                item_id=item_id,
                                buyer_id=buyer_id,
                                spec_name=spec_name,
                                spec_value=spec_value,
                                quantity=quantity,
                                amount=amount,
                                order_status='processed',  # 已处理状态
                                cookie_id=self.cookie_id
                            )

                            if success:
                                logger.info(f"【{self.cookie_id}】订单信息已保存到数据库: {order_id}")
                                print(f"💾 【{self.cookie_id}】订单 {order_id} 信息已保存到数据库")
                            else:
                                logger.warning(f"【{self.cookie_id}】订单信息保存失败: {order_id}")

                    except Exception as db_e:
                        logger.error(f"【{self.cookie_id}】保存订单信息到数据库失败: {self._safe_str(db_e)}")

                    return result
                else:
                    logger.warning(f"【{self.cookie_id}】订单详情获取失败: {order_id}")
                    return None

            except Exception as e:
                logger.error(f"【{self.cookie_id}】获取订单详情异常: {self._safe_str(e)}")
                return None

    async def _auto_delivery(self, item_id: str, item_title: str = None, order_id: str = None, send_user_id: str = None):
        """自动发货功能 - 获取卡券规则，执行延时，确认发货，发送内容"""
        try:
            from db_manager import db_manager

            logger.info(f"开始自动发货检查: 商品ID={item_id}")

            # 获取商品详细信息
            item_info = None
            search_text = item_title  # 默认使用传入的标题

            if item_id and item_id != "未知商品":
                # 优先尝试通过API获取商品信息
                try:
                    logger.info(f"通过API获取商品详细信息: {item_id}")
                    item_info = await self.get_item_info(item_id)
                    if item_info and 'data' in item_info:
                        data = item_info['data']
                        item_data = data['itemDO']
                        shareData = item_data['shareData']
                        shareInfoJsonString = shareData['shareInfoJsonString']

                        # 解析 shareInfoJsonString 并提取 content 内容
                        try:
                            share_info = json.loads(shareInfoJsonString)
                            content = share_info.get('contentParams', {}).get('mainParams', {}).get('content', '')
                            if content:
                                search_text = content
                                logger.info(f"API成功提取商品内容作为搜索文本: {content[:100]}...")
                            else:
                                search_text = shareInfoJsonString
                                logger.warning("未能从API商品信息中提取到content字段，使用完整JSON字符串")
                        except json.JSONDecodeError as json_e:
                            logger.warning(f"解析API商品信息JSON失败: {self._safe_str(json_e)}，使用原始字符串")
                            search_text = shareInfoJsonString
                        except Exception as parse_e:
                            logger.warning(f"提取API商品内容失败: {self._safe_str(parse_e)}，使用原始字符串")
                            search_text = shareInfoJsonString

                        logger.info(f"API获取到的商品信息为: {search_text[:200]}...")
                    else:
                        raise Exception("API返回数据格式异常")

                except Exception as e:
                    logger.warning(f"API获取商品信息失败: {self._safe_str(e)}，尝试从数据库获取")

                    # API失败时，从数据库获取商品信息
                    try:
                        db_item_info = db_manager.get_item_info(self.cookie_id, item_id)
                        if db_item_info:
                            # 拼接商品标题和详情作为搜索文本
                            item_title_db = db_item_info.get('item_title', '') or ''
                            item_detail_db = db_item_info.get('item_detail', '') or ''

                            # 如果数据库中没有详情，尝试从外部API获取
                            if not item_detail_db.strip():
                                from config import config
                                auto_fetch_config = config.get('ITEM_DETAIL', {}).get('auto_fetch', {})

                                if auto_fetch_config.get('enabled', True):
                                    logger.info(f"数据库中商品详情为空，尝试从外部API获取: {item_id}")
                                    try:
                                        fetched_detail = await self.fetch_item_detail_from_api(item_id)
                                        if fetched_detail:
                                            # 保存获取到的详情
                                            await self.save_item_detail_only(item_id, fetched_detail)
                                            item_detail_db = fetched_detail
                                            logger.info(f"成功从外部API获取并保存商品详情: {item_id}")
                                        else:
                                            logger.warning(f"外部API未能获取到商品详情: {item_id}")
                                    except Exception as api_e:
                                        logger.warning(f"从外部API获取商品详情失败: {item_id}, 错误: {self._safe_str(api_e)}")
                                else:
                                    logger.debug(f"自动获取商品详情功能已禁用，跳过: {item_id}")

                            # 组合搜索文本：商品标题 + 商品详情
                            search_parts = []
                            if item_title_db.strip():
                                search_parts.append(item_title_db.strip())
                            if item_detail_db.strip():
                                search_parts.append(item_detail_db.strip())

                            if search_parts:
                                search_text = ' '.join(search_parts)
                                logger.info(f"使用数据库商品标题+详情作为搜索文本: 标题='{item_title_db}', 详情长度={len(item_detail_db)}")
                                logger.debug(f"完整搜索文本: {search_text[:200]}...")
                            else:
                                logger.warning(f"数据库中商品标题和详情都为空，且无法从API获取: {item_id}")
                                search_text = item_title or item_id
                        else:
                            logger.debug(f"数据库中未找到商品信息: {item_id}")
                            search_text = item_title or item_id

                    except Exception as db_e:
                        logger.debug(f"从数据库获取商品信息失败: {self._safe_str(db_e)}")
                        search_text = item_title or item_id

            if not search_text:
                search_text = item_id or "未知商品"

            logger.info(f"使用搜索文本匹配发货规则: {search_text[:100]}...")

            # 检查商品是否为多规格商品
            is_multi_spec = db_manager.get_item_multi_spec_status(self.cookie_id, item_id)
            spec_name = None
            spec_value = None

            # 如果是多规格商品且有订单ID，获取规格信息
            if is_multi_spec and order_id:
                logger.info(f"检测到多规格商品，获取订单规格信息: {order_id}")
                try:
                    order_detail = await self.fetch_order_detail_info(order_id, item_id, send_user_id)
                    if order_detail:
                        spec_name = order_detail.get('spec_name', '')
                        spec_value = order_detail.get('spec_value', '')
                        if spec_name and spec_value:
                            logger.info(f"获取到规格信息: {spec_name} = {spec_value}")
                        else:
                            logger.warning(f"未能获取到规格信息，将使用兜底匹配")
                    else:
                        logger.warning(f"获取订单详情失败，将使用兜底匹配")
                except Exception as e:
                    logger.error(f"获取订单规格信息失败: {self._safe_str(e)}，将使用兜底匹配")

            # 智能匹配发货规则：优先精确匹配，然后兜底匹配
            delivery_rules = []

            # 第一步：如果有规格信息，尝试精确匹配多规格发货规则
            if spec_name and spec_value:
                logger.info(f"尝试精确匹配多规格发货规则: {search_text[:50]}... [{spec_name}:{spec_value}]")
                delivery_rules = db_manager.get_delivery_rules_by_keyword_and_spec(search_text, spec_name, spec_value)

                if delivery_rules:
                    logger.info(f"✅ 找到精确匹配的多规格发货规则: {len(delivery_rules)}个")
                else:
                    logger.info(f"❌ 未找到精确匹配的多规格发货规则")

            # 第二步：如果精确匹配失败，尝试兜底匹配（普通发货规则）
            if not delivery_rules:
                logger.info(f"尝试兜底匹配普通发货规则: {search_text[:50]}...")
                delivery_rules = db_manager.get_delivery_rules_by_keyword(search_text)

                if delivery_rules:
                    logger.info(f"✅ 找到兜底匹配的普通发货规则: {len(delivery_rules)}个")
                else:
                    logger.info(f"❌ 未找到任何匹配的发货规则")

            if not delivery_rules:
                logger.warning(f"未找到匹配的发货规则: {search_text[:50]}...")
                return None

            # 使用第一个匹配的规则（按关键字长度降序排列，优先匹配更精确的规则）
            rule = delivery_rules[0]

            # 保存商品信息到数据库（需要有商品标题才保存）
            # 尝试获取商品标题
            item_title_for_save = None
            try:
                from db_manager import db_manager
                db_item_info = db_manager.get_item_info(self.cookie_id, item_id)
                if db_item_info:
                    item_title_for_save = db_item_info.get('item_title', '').strip()
            except:
                pass

            # 如果有商品标题，则保存商品信息
            if item_title_for_save:
                await self.save_item_info_to_db(item_id, search_text, item_title_for_save)
            else:
                logger.debug(f"跳过保存商品信息：缺少商品标题 - {item_id}")

            # 详细的匹配结果日志
            if rule.get('is_multi_spec'):
                if spec_name and spec_value:
                    logger.info(f"🎯 精确匹配多规格发货规则: {rule['keyword']} -> {rule['card_name']} [{rule['spec_name']}:{rule['spec_value']}]")
                    logger.info(f"📋 订单规格: {spec_name}:{spec_value} ✅ 匹配卡券规格: {rule['spec_name']}:{rule['spec_value']}")
                else:
                    logger.info(f"⚠️ 使用多规格发货规则但无订单规格信息: {rule['keyword']} -> {rule['card_name']} [{rule['spec_name']}:{rule['spec_value']}]")
            else:
                if spec_name and spec_value:
                    logger.info(f"🔄 兜底匹配普通发货规则: {rule['keyword']} -> {rule['card_name']} ({rule['card_type']})")
                    logger.info(f"📋 订单规格: {spec_name}:{spec_value} ➡️ 使用普通卡券兜底")
                else:
                    logger.info(f"✅ 匹配普通发货规则: {rule['keyword']} -> {rule['card_name']} ({rule['card_type']})")

            # 获取延时设置
            delay_seconds = rule.get('card_delay_seconds', 0)

            # 执行延时（不管是否确认发货，只要有延时设置就执行）
            if delay_seconds and delay_seconds > 0:
                logger.info(f"检测到发货延时设置: {delay_seconds}秒，开始延时...")
                await asyncio.sleep(delay_seconds)
                logger.info(f"延时完成")

            # 如果有订单ID，执行确认发货
            if order_id:
                # 检查是否启用自动确认发货
                if not self.is_auto_confirm_enabled():
                    logger.info(f"自动确认发货已关闭，跳过订单 {order_id}")
                else:
                    # 检查确认发货冷却时间
                    current_time = time.time()
                    should_confirm = True

                    if order_id in self.confirmed_orders:
                        last_confirm_time = self.confirmed_orders[order_id]
                        if current_time - last_confirm_time < self.order_confirm_cooldown:
                            logger.info(f"订单 {order_id} 已在 {self.order_confirm_cooldown} 秒内确认过，跳过重复确认")
                            should_confirm = False

                    if should_confirm:
                        logger.info(f"开始自动确认发货: 订单ID={order_id}, 商品ID={item_id}")
                        confirm_result = await self.auto_confirm(order_id, item_id)
                        if confirm_result.get('success'):
                            self.confirmed_orders[order_id] = current_time
                            logger.info(f"🎉 自动确认发货成功！订单ID: {order_id}")
                        else:
                            logger.warning(f"⚠️ 自动确认发货失败: {confirm_result.get('error', '未知错误')}")
                            # 即使确认发货失败，也继续发送发货内容

            # 检查是否存在订单ID，只有存在订单ID才处理发货内容
            if order_id:
                # 保存订单基本信息到数据库（如果还没有详细信息）
                try:
                    from db_manager import db_manager

                    # 检查cookie_id是否在cookies表中存在
                    cookie_info = db_manager.get_cookie_by_id(self.cookie_id)
                    if not cookie_info:
                        logger.warning(f"Cookie ID {self.cookie_id} 不存在于cookies表中，丢弃订单 {order_id}")
                    else:
                        existing_order = db_manager.get_order_by_id(order_id)
                        if not existing_order:
                            # 插入基本订单信息
                            db_manager.insert_or_update_order(
                                order_id=order_id,
                                item_id=item_id,
                                buyer_id=send_user_id,
                                order_status='processing',  # 处理中状态
                                cookie_id=self.cookie_id
                            )
                            logger.info(f"保存基本订单信息到数据库: {order_id}")
                except Exception as db_e:
                    logger.error(f"保存基本订单信息失败: {self._safe_str(db_e)}")

                # 开始处理发货内容
                logger.info(f"开始处理发货内容，规则: {rule['keyword']} -> {rule['card_name']} ({rule['card_type']})")

                delivery_content = None

                # 根据卡券类型处理发货内容
                if rule['card_type'] == 'api':
                    # API类型：调用API获取内容，传入订单和商品信息用于动态参数替换
                    delivery_content = await self._get_api_card_content(rule, order_id, item_id, send_user_id, spec_name, spec_value)

                elif rule['card_type'] == 'text':
                    # 固定文字类型：直接使用文字内容
                    delivery_content = rule['text_content']

                elif rule['card_type'] == 'data':
                    # 批量数据类型：获取并消费第一条数据
                    delivery_content = db_manager.consume_batch_data(rule['card_id'])

                elif rule['card_type'] == 'image':
                    # 图片类型：返回图片发送标记，包含卡券ID
                    image_url = rule.get('image_url')
                    if image_url:
                        delivery_content = f"__IMAGE_SEND__{rule['card_id']}|{image_url}"
                        logger.info(f"准备发送图片: {image_url} (卡券ID: {rule['card_id']})")
                    else:
                        logger.error(f"图片卡券缺少图片URL: 卡券ID={rule['card_id']}")
                        delivery_content = None

                if delivery_content:
                    # 处理备注信息和变量替换
                    final_content = self._process_delivery_content_with_description(delivery_content, rule.get('card_description', ''))

                    # 增加发货次数统计
                    db_manager.increment_delivery_times(rule['id'])
                    logger.info(f"自动发货成功: 规则ID={rule['id']}, 内容长度={len(final_content)}")
                    return final_content
                else:
                    logger.warning(f"获取发货内容失败: 规则ID={rule['id']}")
                    return None
            else:
                # 没有订单ID，记录日志但不处理发货内容
                logger.info(f"⚠️ 未检测到订单ID，跳过发货内容处理。规则: {rule['keyword']} -> {rule['card_name']} ({rule['card_type']})")
                return None

        except Exception as e:
            logger.error(f"自动发货失败: {self._safe_str(e)}")
            return None



    def _process_delivery_content_with_description(self, delivery_content: str, card_description: str) -> str:
        """处理发货内容和备注信息，实现变量替换"""
        try:
            # 如果没有备注信息，直接返回发货内容
            if not card_description or not card_description.strip():
                return delivery_content

            # 替换备注中的变量
            processed_description = card_description.replace('{DELIVERY_CONTENT}', delivery_content)

            # 如果备注中包含变量替换，返回处理后的备注
            if '{DELIVERY_CONTENT}' in card_description:
                return processed_description
            else:
                # 如果备注中没有变量，将备注和发货内容组合
                return f"{processed_description}\n\n{delivery_content}"

        except Exception as e:
            logger.error(f"处理备注信息失败: {e}")
            # 出错时返回原始发货内容
            return delivery_content

    async def _get_api_card_content(self, rule, order_id=None, item_id=None, buyer_id=None, spec_name=None, spec_value=None, retry_count=0):
        """调用API获取卡券内容，支持动态参数替换和重试机制"""
        max_retries = 4

        if retry_count >= max_retries:
            logger.error(f"API调用失败，已达到最大重试次数({max_retries})")
            return None

        try:
            import aiohttp
            import json

            api_config = rule.get('api_config')
            if not api_config:
                logger.error(f"API配置为空，规则ID: {rule.get('id')}, 卡券名称: {rule.get('card_name')}")
                logger.debug(f"规则详情: {rule}")
                return None

            # 解析API配置
            if isinstance(api_config, str):
                api_config = json.loads(api_config)

            url = api_config.get('url')
            method = api_config.get('method', 'GET').upper()
            timeout = api_config.get('timeout', 10)
            headers = api_config.get('headers', '{}')
            params = api_config.get('params', '{}')

            # 解析headers和params
            if isinstance(headers, str):
                headers = json.loads(headers)
            if isinstance(params, str):
                params = json.loads(params)

            # 如果是POST请求且有动态参数，进行参数替换
            if method == 'POST' and params:
                params = await self._replace_api_dynamic_params(params, order_id, item_id, buyer_id, spec_name, spec_value)

            retry_info = f" (重试 {retry_count + 1}/{max_retries})" if retry_count > 0 else ""
            logger.info(f"调用API获取卡券: {method} {url}{retry_info}")
            if method == 'POST' and params:
                logger.debug(f"POST请求参数: {json.dumps(params, ensure_ascii=False)}")

            # 确保session存在
            if not self.session:
                await self.create_session()

            # 发起HTTP请求
            timeout_obj = aiohttp.ClientTimeout(total=timeout)

            if method == 'GET':
                async with self.session.get(url, headers=headers, params=params, timeout=timeout_obj) as response:
                    status_code = response.status
                    response_text = await response.text()
            elif method == 'POST':
                async with self.session.post(url, headers=headers, json=params, timeout=timeout_obj) as response:
                    status_code = response.status
                    response_text = await response.text()
            else:
                logger.error(f"不支持的HTTP方法: {method}")
                return None

            if status_code == 200:
                # 尝试解析JSON响应，如果失败则使用原始文本
                try:
                    result = json.loads(response_text)
                    # 如果返回的是对象，尝试提取常见的内容字段
                    if isinstance(result, dict):
                        content = result.get('data') or result.get('content') or result.get('card') or str(result)
                    else:
                        content = str(result)
                except:
                    content = response_text

                logger.info(f"API调用成功，返回内容长度: {len(content)}")
                return content
            else:
                logger.warning(f"API调用失败: {status_code} - {response_text[:200]}...")

                # 如果是服务器错误(5xx)或请求超时，进行重试
                if status_code >= 500 or status_code == 408:
                    if retry_count < max_retries - 1:
                        wait_time = (retry_count + 1) * 2  # 递增等待时间: 2s, 4s, 6s
                        logger.info(f"等待 {wait_time} 秒后重试...")
                        await asyncio.sleep(wait_time)
                        return await self._get_api_card_content(rule, order_id, item_id, buyer_id, spec_name, spec_value, retry_count + 1)

                return None

        except (aiohttp.ClientTimeout, aiohttp.ClientError) as e:
            logger.warning(f"API调用网络异常: {self._safe_str(e)}")

            # 网络异常也进行重试
            if retry_count < max_retries - 1:
                wait_time = (retry_count + 1) * 2  # 递增等待时间
                logger.info(f"等待 {wait_time} 秒后重试...")
                await asyncio.sleep(wait_time)
                return await self._get_api_card_content(rule, order_id, item_id, buyer_id, spec_name, spec_value, retry_count + 1)
            else:
                logger.error(f"API调用网络异常，已达到最大重试次数: {self._safe_str(e)}")
                return None

        except Exception as e:
            logger.error(f"API调用异常: {self._safe_str(e)}")
            return None

    async def _replace_api_dynamic_params(self, params, order_id=None, item_id=None, buyer_id=None, spec_name=None, spec_value=None):
        """替换API请求参数中的动态参数"""
        try:
            if not params or not isinstance(params, dict):
                return params

            # 获取订单和商品信息
            order_info = None
            item_info = None

            # 如果有订单ID，获取订单信息
            if order_id:
                try:
                    from db_manager import db_manager
                    # 尝试从数据库获取订单信息
                    order_info = db_manager.get_order_by_id(order_id)
                    if not order_info:
                        # 如果数据库中没有，尝试通过API获取
                        order_detail = await self.fetch_order_detail_info(order_id, item_id, buyer_id)
                        if order_detail:
                            order_info = order_detail
                            logger.debug(f"通过API获取到订单信息: {order_id}")
                        else:
                            logger.warning(f"无法获取订单信息: {order_id}")
                    else:
                        logger.debug(f"从数据库获取到订单信息: {order_id}")
                except Exception as e:
                    logger.warning(f"获取订单信息失败: {self._safe_str(e)}")

            # 如果有商品ID，获取商品信息
            if item_id:
                try:
                    from db_manager import db_manager
                    item_info = db_manager.get_item_info(self.cookie_id, item_id)
                    if item_info:
                        logger.debug(f"从数据库获取到商品信息: {item_id}")
                    else:
                        logger.warning(f"无法获取商品信息: {item_id}")
                except Exception as e:
                    logger.warning(f"获取商品信息失败: {self._safe_str(e)}")

            # 构建参数映射
            param_mapping = {
                'order_id': order_id or '',
                'item_id': item_id or '',
                'buyer_id': buyer_id or '',
                'cookie_id': self.cookie_id or '',
                'spec_name': spec_name or '',
                'spec_value': spec_value or '',
            }

            # 从订单信息中提取参数
            if order_info:
                param_mapping.update({
                    'order_amount': str(order_info.get('amount', '')),
                    'order_quantity': str(order_info.get('quantity', '')),
                })

            # 从商品信息中提取参数
            if item_info:
                # 处理商品详情，如果是JSON字符串则提取detail字段
                item_detail = item_info.get('item_detail', '')
                if item_detail:
                    try:
                        # 尝试解析JSON
                        import json
                        detail_data = json.loads(item_detail)
                        if isinstance(detail_data, dict) and 'detail' in detail_data:
                            item_detail = detail_data['detail']
                    except (json.JSONDecodeError, TypeError):
                        # 如果不是JSON或解析失败，使用原始字符串
                        pass

                param_mapping.update({
                    'item_detail': item_detail,
                })

            # 递归替换参数
            replaced_params = self._recursive_replace_params(params, param_mapping)

            # 记录替换的参数
            replaced_keys = []
            for key, value in replaced_params.items():
                if isinstance(value, str) and '{' in str(params.get(key, '')):
                    replaced_keys.append(key)

            if replaced_keys:
                logger.info(f"API动态参数替换完成，替换的参数: {replaced_keys}")
                logger.debug(f"参数映射: {param_mapping}")

            return replaced_params

        except Exception as e:
            logger.error(f"替换API动态参数失败: {self._safe_str(e)}")
            return params

    def _recursive_replace_params(self, obj, param_mapping):
        """递归替换参数中的占位符"""
        if isinstance(obj, dict):
            result = {}
            for key, value in obj.items():
                result[key] = self._recursive_replace_params(value, param_mapping)
            return result
        elif isinstance(obj, list):
            return [self._recursive_replace_params(item, param_mapping) for item in obj]
        elif isinstance(obj, str):
            # 替换字符串中的占位符
            result = obj
            for param_key, param_value in param_mapping.items():
                placeholder = f"{{{param_key}}}"
                if placeholder in result:
                    result = result.replace(placeholder, str(param_value))
            return result
        else:
            return obj

    async def token_refresh_loop(self):
        """Token刷新循环"""
        while True:
            try:
                # 检查账号是否启用
                from cookie_manager import manager as cookie_manager
                if cookie_manager and not cookie_manager.get_cookie_status(self.cookie_id):
                    logger.info(f"【{self.cookie_id}】账号已禁用，停止Token刷新循环")
                    break

                current_time = time.time()
                if current_time - self.last_token_refresh_time >= self.token_refresh_interval:
                    logger.info("Token即将过期，准备刷新...")
                    new_token = await self.refresh_token()
                    if new_token:
                        logger.info(f"【{self.cookie_id}】Token刷新成功，准备重启实例...")
                        # 注意：refresh_token方法中已经调用了_restart_instance()
                        # 这里只需要关闭当前连接，让main循环重新开始
                        self.connection_restart_flag = True
                        if self.ws:
                            await self.ws.close()
                        break
                    else:
                        logger.error(f"【{self.cookie_id}】Token刷新失败，将在{self.token_retry_interval // 60}分钟后重试")

                        # 清空当前token，确保下次重试时重新获取
                        self.current_token = None

                        # 发送Token刷新失败通知
                        await self.send_token_refresh_notification("Token定时刷新失败，将自动重试", "token_scheduled_refresh_failed")
                        await asyncio.sleep(self.token_retry_interval)
                        continue
                await asyncio.sleep(60)
            except Exception as e:
                logger.error(f"Token刷新循环出错: {self._safe_str(e)}")
                await asyncio.sleep(60)

    async def create_chat(self, ws, toid, item_id='891198795482'):
        msg = {
            "lwp": "/r/SingleChatConversation/create",
            "headers": {
                "mid": generate_mid()
            },
            "body": [
                {
                    "pairFirst": f"{toid}@goofish",
                    "pairSecond": f"{self.myid}@goofish",
                    "bizType": "1",
                    "extension": {
                        "itemId": item_id
                    },
                    "ctx": {
                        "appVersion": "1.0",
                        "platform": "web"
                    }
                }
            ]
        }
        await ws.send(json.dumps(msg))

    async def send_msg(self, ws, cid, toid, text):
        text = {
            "contentType": 1,
            "text": {
                "text": text
            }
        }
        text_base64 = str(base64.b64encode(json.dumps(text).encode('utf-8')), 'utf-8')
        msg = {
            "lwp": "/r/MessageSend/sendByReceiverScope",
            "headers": {
                "mid": generate_mid()
            },
            "body": [
                {
                    "uuid": generate_uuid(),
                    "cid": f"{cid}@goofish",
                    "conversationType": 1,
                    "content": {
                        "contentType": 101,
                        "custom": {
                            "type": 1,
                            "data": text_base64
                        }
                    },
                    "redPointPolicy": 0,
                    "extension": {
                        "extJson": "{}"
                    },
                    "ctx": {
                        "appVersion": "1.0",
                        "platform": "web"
                    },
                    "mtags": {},
                    "msgReadStatusSetting": 1
                },
                {
                    "actualReceivers": [
                        f"{toid}@goofish",
                        f"{self.myid}@goofish"
                    ]
                }
            ]
        }
        await ws.send(json.dumps(msg))

    async def init(self, ws):
        # 如果没有token或者token过期，获取新token
        token_refresh_attempted = False
        if not self.current_token or (time.time() - self.last_token_refresh_time) >= self.token_refresh_interval:
            logger.info(f"【{self.cookie_id}】获取初始token...")
            token_refresh_attempted = True

            await self.refresh_token()

        if not self.current_token:
            logger.error("无法获取有效token，初始化失败")
            # 只有在没有尝试刷新token的情况下才发送通知，避免与refresh_token中的通知重复
            if not token_refresh_attempted:
                await self.send_token_refresh_notification("初始化时无法获取有效Token", "token_init_failed")
            else:
                logger.info("由于刚刚尝试过token刷新，跳过重复的初始化失败通知")
            raise Exception("Token获取失败")

        msg = {
            "lwp": "/reg",
            "headers": {
                "cache-header": "app-key token ua wv",
                "app-key": APP_CONFIG.get('app_key'),
                "token": self.current_token,
                "ua": "Mozilla/5.0 (Windows NT 10.0; Win64; x64) AppleWebKit/537.36 (KHTML, like Gecko) Chrome/133.0.0.0 Safari/537.36 DingTalk(2.1.5) OS(Windows/10) Browser(Chrome/133.0.0.0) DingWeb/2.1.5 IMPaaS DingWeb/2.1.5",
                "dt": "j",
                "wv": "im:3,au:3,sy:6",
                "sync": "0,0;0;0;",
                "did": self.device_id,
                "mid": generate_mid()
            }
        }
        await ws.send(json.dumps(msg))
        await asyncio.sleep(1)
        current_time = int(time.time() * 1000)
        msg = {
            "lwp": "/r/SyncStatus/ackDiff",
            "headers": {"mid": generate_mid()},
            "body": [
                {
                    "pipeline": "sync",
                    "tooLong2Tag": "PNM,1",
                    "channel": "sync",
                    "topic": "sync",
                    "highPts": 0,
                    "pts": current_time * 1000,
                    "seq": 0,
                    "timestamp": current_time
                }
            ]
        }
        await ws.send(json.dumps(msg))
        logger.info(f'【{self.cookie_id}】连接注册完成')

    async def send_heartbeat(self, ws):
        """发送心跳包"""
        msg = {
            "lwp": "/!",
            "headers": {
                "mid": generate_mid()
            }
        }
        await ws.send(json.dumps(msg))
        self.last_heartbeat_time = time.time()
        logger.debug(f"【{self.cookie_id}】心跳包已发送")

    async def heartbeat_loop(self, ws):
        """心跳循环"""
        consecutive_failures = 0
        max_failures = 3  # 连续失败3次后停止心跳

        while True:
            try:
                # 检查账号是否启用
                from cookie_manager import manager as cookie_manager
                if cookie_manager and not cookie_manager.get_cookie_status(self.cookie_id):
                    logger.info(f"【{self.cookie_id}】账号已禁用，停止心跳循环")
                    break

                # 检查WebSocket连接状态
                if ws.closed:
                    logger.warning(f"【{self.cookie_id}】WebSocket连接已关闭，停止心跳循环")
                    break

                await self.send_heartbeat(ws)
                consecutive_failures = 0  # 重置失败计数

                await asyncio.sleep(self.heartbeat_interval)

            except Exception as e:
                consecutive_failures += 1
                logger.error(f"心跳发送失败 ({consecutive_failures}/{max_failures}): {self._safe_str(e)}")

                if consecutive_failures >= max_failures:
                    logger.error(f"【{self.cookie_id}】心跳连续失败{max_failures}次，停止心跳循环")
                    break

                # 失败后短暂等待再重试
                await asyncio.sleep(5)

    async def handle_heartbeat_response(self, message_data):
        """处理心跳响应"""
        try:
            if message_data.get("code") == 200:
                self.last_heartbeat_response = time.time()
                logger.debug("心跳响应正常")
                return True
        except Exception as e:
            logger.error(f"处理心跳响应出错: {self._safe_str(e)}")
        return False

    async def pause_cleanup_loop(self):
        """定期清理过期的暂停记录和锁"""
        while True:
            try:
                # 检查账号是否启用
                from cookie_manager import manager as cookie_manager
                if cookie_manager and not cookie_manager.get_cookie_status(self.cookie_id):
                    logger.info(f"【{self.cookie_id}】账号已禁用，停止清理循环")
                    break

                # 清理过期的暂停记录
                pause_manager.cleanup_expired_pauses()

                # 清理过期的锁（每5分钟清理一次，保留24小时内的锁）
                self.cleanup_expired_locks(max_age_hours=24)

                # 每5分钟清理一次
                await asyncio.sleep(300)
            except Exception as e:
                logger.error(f"【{self.cookie_id}】清理任务失败: {self._safe_str(e)}")
                await asyncio.sleep(300)  # 出错后也等待5分钟再重试

    async def cookie_refresh_loop(self):
        """Cookie刷新定时任务 - 每小时执行一次"""
        while True:
            try:
                # 检查账号是否启用
                from cookie_manager import manager as cookie_manager
                if cookie_manager and not cookie_manager.get_cookie_status(self.cookie_id):
                    logger.info(f"【{self.cookie_id}】账号已禁用，停止Cookie刷新循环")
                    break

                # 检查Cookie刷新功能是否启用
                if not self.cookie_refresh_enabled:
                    logger.debug(f"【{self.cookie_id}】Cookie刷新功能已禁用，跳过执行")
                    await asyncio.sleep(300)  # 5分钟后再检查
                    continue

                current_time = time.time()
                if current_time - self.last_cookie_refresh_time >= self.cookie_refresh_interval:
                    # 检查是否已有Cookie刷新任务在执行
                    if self.cookie_refresh_running:
                        logger.debug(f"【{self.cookie_id}】Cookie刷新任务已在执行中，跳过本次触发")
                    else:
                        logger.info(f"【{self.cookie_id}】开始执行Cookie刷新任务...")
                        # 在独立的任务中执行Cookie刷新，避免阻塞主循环
                        asyncio.create_task(self._execute_cookie_refresh(current_time))

                # 每分钟检查一次是否需要执行
                await asyncio.sleep(60)
            except Exception as e:
                logger.error(f"【{self.cookie_id}】Cookie刷新循环失败: {self._safe_str(e)}")
                await asyncio.sleep(60)  # 出错后也等待1分钟再重试

    async def _execute_cookie_refresh(self, current_time):
        """独立执行Cookie刷新任务，避免阻塞主循环"""


        # 设置运行状态，防止重复执行
        self.cookie_refresh_running = True

        try:
            logger.info(f"【{self.cookie_id}】开始Cookie刷新任务，暂时暂停心跳以避免连接冲突...")

            # 暂时暂停心跳任务，避免与浏览器操作冲突
            heartbeat_was_running = False
            if self.heartbeat_task and not self.heartbeat_task.done():
                heartbeat_was_running = True
                self.heartbeat_task.cancel()
                logger.debug(f"【{self.cookie_id}】已暂停心跳任务")

            # 为整个Cookie刷新任务添加超时保护（3分钟，缩短时间减少影响）
            success = await asyncio.wait_for(
                self._refresh_cookies_via_browser(),
                timeout=180.0  # 3分钟超时，减少对WebSocket的影响
            )

            # 重新启动心跳任务
            if heartbeat_was_running and self.ws and not self.ws.closed:
                logger.debug(f"【{self.cookie_id}】重新启动心跳任务")
                self.heartbeat_task = asyncio.create_task(self.heartbeat_loop(self.ws))

            if success:
                self.last_cookie_refresh_time = current_time
                logger.info(f"【{self.cookie_id}】Cookie刷新任务完成，心跳已恢复")
            else:
                logger.warning(f"【{self.cookie_id}】Cookie刷新任务失败")
                # 即使失败也要更新时间，避免频繁重试
                self.last_cookie_refresh_time = current_time

        except asyncio.TimeoutError:
            # 超时也要更新时间，避免频繁重试
            self.last_cookie_refresh_time = current_time
        except Exception as e:
            logger.error(f"【{self.cookie_id}】执行Cookie刷新任务异常: {self._safe_str(e)}")
            # 异常也要更新时间，避免频繁重试
            self.last_cookie_refresh_time = current_time
        finally:
            # 确保心跳任务恢复（如果WebSocket仍然连接）
            if (self.ws and not self.ws.closed and
                (not self.heartbeat_task or self.heartbeat_task.done())):
                logger.info(f"【{self.cookie_id}】Cookie刷新完成，心跳任务正常运行")
                self.heartbeat_task = asyncio.create_task(self.heartbeat_loop(self.ws))

            # 清除运行状态
            self.cookie_refresh_running = False



    def enable_cookie_refresh(self, enabled: bool = True):
        """启用或禁用Cookie刷新功能"""
        self.cookie_refresh_enabled = enabled
        status = "启用" if enabled else "禁用"
        logger.info(f"【{self.cookie_id}】Cookie刷新功能已{status}")

    async def _refresh_cookies_via_browser(self):
        """通过浏览器访问指定页面刷新Cookie"""


        playwright = None
        browser = None
        try:
            import asyncio
            from playwright.async_api import async_playwright

            logger.info(f"【{self.cookie_id}】开始通过浏览器刷新Cookie...")
            logger.info(f"【{self.cookie_id}】刷新前Cookie长度: {len(self.cookies_str)}")
            logger.info(f"【{self.cookie_id}】刷新前Cookie字段数: {len(self.cookies)}")

            # Docker环境下修复asyncio子进程问题
            is_docker = os.getenv('DOCKER_ENV') or os.path.exists('/.dockerenv')

            if is_docker:
                logger.debug(f"【{self.cookie_id}】检测到Docker环境，应用asyncio修复")

                # 创建一个完整的虚拟子进程监视器
                class DummyChildWatcher:
                    def __enter__(self):
                        return self
                    def __exit__(self, *args):
                        pass
                    def is_active(self):
                        return True
                    def add_child_handler(self, *args, **kwargs):
                        pass
                    def remove_child_handler(self, *args, **kwargs):
                        pass
                    def attach_loop(self, *args, **kwargs):
                        pass
                    def close(self):
                        pass
                    def __del__(self):
                        pass

                # 创建自定义事件循环策略
                class DockerEventLoopPolicy(asyncio.DefaultEventLoopPolicy):
                    def get_child_watcher(self):
                        return DummyChildWatcher()

                # 临时设置策略
                old_policy = asyncio.get_event_loop_policy()
                asyncio.set_event_loop_policy(DockerEventLoopPolicy())

                try:
                    # 添加超时机制，避免无限等待
                    playwright = await asyncio.wait_for(
                        async_playwright().start(),
                        timeout=30.0  # 30秒超时
                    )
                    logger.debug(f"【{self.cookie_id}】Docker环境下Playwright启动成功")
                except asyncio.TimeoutError:
                    logger.error(f"【{self.cookie_id}】Docker环境下Playwright启动超时")
                    return False
                finally:
                    # 恢复原策略
                    asyncio.set_event_loop_policy(old_policy)
            else:
                # 非Docker环境，正常启动（也添加超时保护）
                try:
                    playwright = await asyncio.wait_for(
                        async_playwright().start(),
                        timeout=30.0  # 30秒超时
                    )
                except asyncio.TimeoutError:
                    logger.error(f"【{self.cookie_id}】Playwright启动超时")
                    return False

            # 启动浏览器（参照商品搜索的配置）
            browser_args = [
                '--no-sandbox',
                '--disable-setuid-sandbox',
                '--disable-dev-shm-usage',
                '--disable-accelerated-2d-canvas',
                '--no-first-run',
                '--no-zygote',
                '--disable-gpu',
                '--disable-background-timer-throttling',
                '--disable-backgrounding-occluded-windows',
                '--disable-renderer-backgrounding',
                '--disable-features=TranslateUI',
                '--disable-ipc-flooding-protection',
                '--disable-extensions',
                '--disable-default-apps',
                '--disable-sync',
                '--disable-translate',
                '--hide-scrollbars',
                '--mute-audio',
                '--no-default-browser-check',
                '--no-pings'
            ]

            # 在Docker环境中添加额外参数
            if os.getenv('DOCKER_ENV'):
                browser_args.extend([
                    '--single-process',
                    '--disable-background-networking',
                    '--disable-client-side-phishing-detection',
                    '--disable-hang-monitor',
                    '--disable-popup-blocking',
                    '--disable-prompt-on-repost',
                    '--disable-web-resources',
                    '--metrics-recording-only',
                    '--safebrowsing-disable-auto-update',
                    '--enable-automation',
                    '--password-store=basic',
                    '--use-mock-keychain'
                ])

            # Cookie刷新模式使用无头浏览器
            browser = await playwright.chromium.launch(
                headless=True,
                args=browser_args
            )

            # 创建浏览器上下文
            context_options = {
                'user_agent': 'Mozilla/5.0 (Windows NT 10.0; Win64; x64) AppleWebKit/537.36 (KHTML, like Gecko) Chrome/138.0.0.0 Safari/537.36'
            }

            # 使用标准窗口大小
            context_options['viewport'] = {'width': 1920, 'height': 1080}

            context = await browser.new_context(**context_options)

            # 设置当前Cookie
            cookies = []
            for cookie_pair in self.cookies_str.split('; '):
                if '=' in cookie_pair:
                    name, value = cookie_pair.split('=', 1)
                    cookies.append({
                        'name': name.strip(),
                        'value': value.strip(),
                        'domain': '.goofish.com',
                        'path': '/'
                    })

            await context.add_cookies(cookies)
            logger.info(f"【{self.cookie_id}】已设置 {len(cookies)} 个Cookie到浏览器")

            # 创建页面
            page = await context.new_page()

            # 等待页面准备
            await asyncio.sleep(0.1)

            # 访问指定页面
            target_url = "https://www.goofish.com/im?spm=a21ybx.home.sidebar.1.4c053da6vYwnmf"
            logger.info(f"【{self.cookie_id}】访问页面: {target_url}")

            # 使用更灵活的页面访问策略
            try:
                # 首先尝试较短超时
                await page.goto(target_url, wait_until='domcontentloaded', timeout=15000)
                logger.info(f"【{self.cookie_id}】页面访问成功")
            except Exception as e:
                if 'timeout' in str(e).lower():
                    logger.warning(f"【{self.cookie_id}】页面访问超时，尝试降级策略...")
                    try:
                        # 降级策略：只等待基本加载
                        await page.goto(target_url, wait_until='load', timeout=20000)
                        logger.info(f"【{self.cookie_id}】页面访问成功（降级策略）")
                    except Exception as e2:
                        logger.warning(f"【{self.cookie_id}】降级策略也失败，尝试最基本访问...")
                        # 最后尝试：不等待任何加载完成
                        await page.goto(target_url, timeout=25000)
                        logger.info(f"【{self.cookie_id}】页面访问成功（最基本策略）")
                else:
                    raise e

            # Cookie刷新模式：执行两次刷新
            logger.info(f"【{self.cookie_id}】页面加载完成，开始刷新...")
            await asyncio.sleep(1)

            # 第一次刷新 - 带重试机制
            logger.info(f"【{self.cookie_id}】执行第一次刷新...")
            try:
                await page.reload(wait_until='domcontentloaded', timeout=12000)
                logger.info(f"【{self.cookie_id}】第一次刷新成功")
            except Exception as e:
                if 'timeout' in str(e).lower():
                    logger.warning(f"【{self.cookie_id}】第一次刷新超时，使用降级策略...")
                    await page.reload(wait_until='load', timeout=15000)
                    logger.info(f"【{self.cookie_id}】第一次刷新成功（降级策略）")
                else:
                    raise e
            await asyncio.sleep(1)

            # 第二次刷新 - 带重试机制
            logger.info(f"【{self.cookie_id}】执行第二次刷新...")
            try:
                await page.reload(wait_until='domcontentloaded', timeout=12000)
                logger.info(f"【{self.cookie_id}】第二次刷新成功")
            except Exception as e:
                if 'timeout' in str(e).lower():
                    logger.warning(f"【{self.cookie_id}】第二次刷新超时，使用降级策略...")
                    await page.reload(wait_until='load', timeout=15000)
                    logger.info(f"【{self.cookie_id}】第二次刷新成功（降级策略）")
                else:
                    raise e
            await asyncio.sleep(1)

            # Cookie刷新模式：正常更新Cookie
            logger.info(f"【{self.cookie_id}】获取更新后的Cookie...")
            updated_cookies = await context.cookies()

            # 构造新的Cookie字典
            new_cookies_dict = {}
            for cookie in updated_cookies:
                new_cookies_dict[cookie['name']] = cookie['value']

            # 检查Cookie变化
            changed_cookies = []
            new_cookies = []
            for name, new_value in new_cookies_dict.items():
                old_value = self.cookies.get(name)
                if old_value is None:
                    new_cookies.append(name)
                elif old_value != new_value:
                    changed_cookies.append(name)

            # 更新self.cookies和cookies_str
            self.cookies.update(new_cookies_dict)
            self.cookies_str = '; '.join([f"{k}={v}" for k, v in self.cookies.items()])

            logger.info(f"【{self.cookie_id}】Cookie已更新，包含 {len(new_cookies_dict)} 个字段")

            # 显示Cookie变化统计
            if changed_cookies:
                logger.info(f"【{self.cookie_id}】发生变化的Cookie字段 ({len(changed_cookies)}个): {', '.join(changed_cookies)}")
            if new_cookies:
                logger.info(f"【{self.cookie_id}】新增的Cookie字段 ({len(new_cookies)}个): {', '.join(new_cookies)}")
            if not changed_cookies and not new_cookies:
                logger.info(f"【{self.cookie_id}】Cookie无变化")

            # 打印完整的更新后Cookie（可选择性启用）
            logger.info(f"【{self.cookie_id}】更新后的完整Cookie: {self.cookies_str}")

            # 打印主要的Cookie字段详情
            important_cookies = ['_m_h5_tk', '_m_h5_tk_enc', 'cookie2', 't', 'sgcookie', 'unb', 'uc1', 'uc3', 'uc4']
            logger.info(f"【{self.cookie_id}】重要Cookie字段详情:")
            for cookie_name in important_cookies:
                if cookie_name in new_cookies_dict:
                    cookie_value = new_cookies_dict[cookie_name]
                    # 对于敏感信息，只显示前后几位
                    if len(cookie_value) > 20:
                        display_value = f"{cookie_value[:8]}...{cookie_value[-8:]}"
                    else:
                        display_value = cookie_value

                    # 标记是否发生了变化
                    change_mark = " [已变化]" if cookie_name in changed_cookies else " [新增]" if cookie_name in new_cookies else ""
                    logger.info(f"【{self.cookie_id}】  {cookie_name}: {display_value}{change_mark}")

            # 更新数据库中的Cookie
            await self.update_config_cookies()

            logger.info(f"【{self.cookie_id}】Cookie刷新完成")
            return True

        except Exception as e:
            logger.error(f"【{self.cookie_id}】通过浏览器刷新Cookie失败: {self._safe_str(e)}")
            return False
        finally:
            # 确保资源清理
            try:
                if browser:
                    await browser.close()
                if playwright:
                    await playwright.stop()
            except Exception as cleanup_e:
                logger.warning(f"【{self.cookie_id}】清理浏览器资源时出错: {self._safe_str(cleanup_e)}")

    async def send_msg_once(self, toid, item_id, text):
        headers = {
            "Cookie": self.cookies_str,
            "Host": "wss-goofish.dingtalk.com",
            "Connection": "Upgrade",
            "Pragma": "no-cache",
            "Cache-Control": "no-cache",
            "User-Agent": "Mozilla/5.0 (Windows NT 10.0; Win64; x64) AppleWebKit/537.36 (KHTML, like Gecko) Chrome/133.0.0.0 Safari/537.36",
            "Origin": "https://www.goofish.com",
            "Accept-Encoding": "gzip, deflate, br, zstd",
            "Accept-Language": "zh-CN,zh;q=0.9",
        }
        # 兼容不同版本的websockets库
        try:
            async with websockets.connect(
                self.base_url,
                extra_headers=headers
            ) as websocket:
                await self._handle_websocket_connection(websocket, toid, item_id, text)
        except TypeError as e:
            # 安全地检查异常信息
            error_msg = self._safe_str(e)

            if "extra_headers" in error_msg:
                logger.warning("websockets库不支持extra_headers参数，使用兼容模式")
                # 使用兼容模式，通过subprotocols传递部分头信息
                async with websockets.connect(
                    self.base_url,
                    additional_headers=headers
                ) as websocket:
                    await self._handle_websocket_connection(websocket, toid, item_id, text)
            else:
                raise

    async def _create_websocket_connection(self, headers):
        """创建WebSocket连接，兼容不同版本的websockets库"""
        import websockets

        # 获取websockets版本用于调试
        websockets_version = getattr(websockets, '__version__', '未知')
        logger.debug(f"websockets库版本: {websockets_version}")

        try:
            # 尝试使用extra_headers参数
            return websockets.connect(
                self.base_url,
                extra_headers=headers
            )
        except Exception as e:
            # 捕获所有异常类型，不仅仅是TypeError
            error_msg = self._safe_str(e)
            logger.debug(f"extra_headers参数失败: {error_msg}")

            if "extra_headers" in error_msg or "unexpected keyword argument" in error_msg:
                logger.warning("websockets库不支持extra_headers参数，尝试additional_headers")
                # 使用additional_headers参数（较新版本）
                try:
                    return websockets.connect(
                        self.base_url,
                        additional_headers=headers
                    )
                except Exception as e2:
                    error_msg2 = self._safe_str(e2)
                    logger.debug(f"additional_headers参数失败: {error_msg2}")

                    if "additional_headers" in error_msg2 or "unexpected keyword argument" in error_msg2:
                        # 如果都不支持，则不传递headers
                        logger.warning("websockets库不支持headers参数，使用基础连接模式")
                        return websockets.connect(self.base_url)
                    else:
                        raise e2
            else:
                raise e

    async def _handle_websocket_connection(self, websocket, toid, item_id, text):
        """处理WebSocket连接的具体逻辑"""
        await self.init(websocket)
        await self.create_chat(websocket, toid, item_id)
        async for message in websocket:
            try:
                logger.info(f"【{self.cookie_id}】message: {message}")
                message = json.loads(message)
                cid = message["body"]["singleChatConversation"]["cid"]
                cid = cid.split('@')[0]
                await self.send_msg(websocket, cid, toid, text)
                logger.info(f'【{self.cookie_id}】send message')
                return
            except Exception as e:
                pass

    def is_chat_message(self, message):
        """判断是否为用户聊天消息"""
        try:
            return (
                isinstance(message, dict)
                and "1" in message
                and isinstance(message["1"], dict)
                and "10" in message["1"]
                and isinstance(message["1"]["10"], dict)
                and "reminderContent" in message["1"]["10"]
            )
        except Exception:
            return False

    def is_sync_package(self, message_data):
        """判断是否为同步包消息"""
        try:
            return (
                isinstance(message_data, dict)
                and "body" in message_data
                and "syncPushPackage" in message_data["body"]
                and "data" in message_data["body"]["syncPushPackage"]
                and len(message_data["body"]["syncPushPackage"]["data"]) > 0
            )
        except Exception:
            return False

    async def create_session(self):
        """创建aiohttp session"""
        if not self.session:
            # 创建带有cookies和headers的session
            headers = DEFAULT_HEADERS.copy()
            headers['cookie'] = self.cookies_str

            self.session = aiohttp.ClientSession(
                headers=headers,
                timeout=aiohttp.ClientTimeout(total=30)
            )

    async def close_session(self):
        """关闭aiohttp session"""
        if self.session:
            await self.session.close()
            self.session = None

    async def get_api_reply(self, msg_time, user_url, send_user_id, send_user_name, item_id, send_message, chat_id):
        """调用API获取回复消息"""
        try:
            if not self.session:
                await self.create_session()

            api_config = AUTO_REPLY.get('api', {})
            timeout = aiohttp.ClientTimeout(total=api_config.get('timeout', 10))

            payload = {
                "cookie_id": self.cookie_id,
                "msg_time": msg_time,
                "user_url": user_url,
                "send_user_id": send_user_id,
                "send_user_name": send_user_name,
                "item_id": item_id,
                "send_message": send_message,
                "chat_id": chat_id
            }

            async with self.session.post(
                api_config.get('url', 'http://localhost:8080/xianyu/reply'),
                json=payload,
                timeout=timeout
            ) as response:
                result = await response.json()

                # 将code转换为字符串进行比较，或者直接用数字比较
                if str(result.get('code')) == '200' or result.get('code') == 200:
                    send_msg = result.get('data', {}).get('send_msg')
                    if send_msg:
                        # 格式化消息中的占位符
                        return send_msg.format(
                            send_user_id=payload['send_user_id'],
                            send_user_name=payload['send_user_name'],
                            send_message=payload['send_message']
                        )
                    else:
                        logger.warning("API返回成功但无回复消息")
                        return None
                else:
                    logger.warning(f"API返回错误: {result.get('msg', '未知错误')}")
                    return None

        except asyncio.TimeoutError:
            logger.error("API调用超时")
            return None
        except Exception as e:
            logger.error(f"调用API出错: {self._safe_str(e)}")
            return None

    async def handle_message(self, message_data, websocket):
        """处理所有类型的消息"""
        try:
            # 检查账号是否启用
            from cookie_manager import manager as cookie_manager
            if cookie_manager and not cookie_manager.get_cookie_status(self.cookie_id):
                logger.debug(f"【{self.cookie_id}】账号已禁用，跳过消息处理")
                return

            # 发送确认消息
            try:
                message = message_data
                ack = {
                    "code": 200,
                    "headers": {
                        "mid": message["headers"]["mid"] if "mid" in message["headers"] else generate_mid(),
                        "sid": message["headers"]["sid"] if "sid" in message["headers"] else '',
                    }
                }
                if 'app-key' in message["headers"]:
                    ack["headers"]["app-key"] = message["headers"]["app-key"]
                if 'ua' in message["headers"]:
                    ack["headers"]["ua"] = message["headers"]["ua"]
                if 'dt' in message["headers"]:
                    ack["headers"]["dt"] = message["headers"]["dt"]
                await websocket.send(json.dumps(ack))
            except Exception as e:
                pass

            # 如果不是同步包消息，直接返回
            if not self.is_sync_package(message_data):
                return

            # 获取并解密数据
            sync_data = message_data["body"]["syncPushPackage"]["data"][0]

            # 检查是否有必要的字段
            if "data" not in sync_data:
                logger.debug("同步包中无data字段")
                return

            # 解密数据
            message = None
            try:
                data = sync_data["data"]
                try:
                    data = base64.b64decode(data).decode("utf-8")
                    parsed_data = json.loads(data)
                    # 处理未加密的消息（如系统提示等）
                    msg_time = time.strftime("%Y-%m-%d %H:%M:%S", time.localtime())
                    if isinstance(parsed_data, dict) and 'chatType' in parsed_data:
                        if 'operation' in parsed_data and 'content' in parsed_data['operation']:
                            content = parsed_data['operation']['content']
                            if 'sessionArouse' in content:
                                # 处理系统引导消息
                                logger.info(f"[{msg_time}] 【{self.cookie_id}】【系统】小闲鱼智能提示:")
                                if 'arouseChatScriptInfo' in content['sessionArouse']:
                                    for qa in content['sessionArouse']['arouseChatScriptInfo']:
                                        logger.info(f"  - {qa['chatScrip']}")
                            elif 'contentType' in content:
                                # 其他类型的未加密消息
                                logger.debug(f"[{msg_time}] 【{self.cookie_id}】【系统】其他类型消息: {content}")
                        return
                    else:
                        # 如果不是系统消息，将解析的数据作为message
                        message = parsed_data
                except Exception as e:
                    # 如果JSON解析失败，尝试解密
                    decrypted_data = decrypt(data)
                    message = json.loads(decrypted_data)
            except Exception as e:
                logger.error(f"消息解密失败: {self._safe_str(e)}")
                return

            # 确保message不为空
            if message is None:
                logger.error("消息解析后为空")
                return

            # 确保message是字典类型
            if not isinstance(message, dict):
                logger.error(f"消息格式错误，期望字典但得到: {type(message)}")
                logger.debug(f"消息内容: {message}")
                return

            # 【优先处理】尝试获取订单ID并获取订单详情
            order_id = None
            try:
                order_id = self._extract_order_id(message)
                if order_id:
                    msg_time = time.strftime("%Y-%m-%d %H:%M:%S", time.localtime())
                    logger.info(f'[{msg_time}] 【{self.cookie_id}】✅ 检测到订单ID: {order_id}，开始获取订单详情')

                    # 立即获取订单详情信息
                    try:
                        # 先尝试提取用户ID和商品ID用于订单详情获取
                        temp_user_id = None
                        temp_item_id = None

                        # 提取用户ID
                        try:
                            message_1 = message.get("1")
                            if isinstance(message_1, str) and '@' in message_1:
                                temp_user_id = message_1.split('@')[0]
                            elif isinstance(message_1, dict):
                                # 从字典中提取用户ID
                                if "10" in message_1 and isinstance(message_1["10"], dict):
                                    temp_user_id = message_1["10"].get("senderUserId", "unknown_user")
                                else:
                                    temp_user_id = "unknown_user"
                            else:
                                temp_user_id = "unknown_user"
                        except:
                            temp_user_id = "unknown_user"

                        # 提取商品ID
                        try:
                            if "1" in message and isinstance(message["1"], dict) and "10" in message["1"] and isinstance(message["1"]["10"], dict):
                                url_info = message["1"]["10"].get("reminderUrl", "")
                                if isinstance(url_info, str) and "itemId=" in url_info:
                                    temp_item_id = url_info.split("itemId=")[1].split("&")[0]

                            if not temp_item_id:
                                temp_item_id = self.extract_item_id_from_message(message)
                        except:
                            pass

                        # 调用订单详情获取方法
                        order_detail = await self.fetch_order_detail_info(order_id, temp_item_id, temp_user_id)
                        if order_detail:
                            logger.info(f'[{msg_time}] 【{self.cookie_id}】✅ 订单详情获取成功: {order_id}')
                        else:
                            logger.warning(f'[{msg_time}] 【{self.cookie_id}】⚠️ 订单详情获取失败: {order_id}')

                    except Exception as detail_e:
                        logger.error(f'[{msg_time}] 【{self.cookie_id}】❌ 获取订单详情异常: {self._safe_str(detail_e)}')
                else:
                    logger.debug(f"【{self.cookie_id}】未检测到订单ID")
            except Exception as e:
                logger.error(f"【{self.cookie_id}】提取订单ID失败: {self._safe_str(e)}")

            # 安全地获取用户ID
            user_id = None
            try:
                message_1 = message.get("1")
                if isinstance(message_1, str) and '@' in message_1:
                    user_id = message_1.split('@')[0]
                elif isinstance(message_1, dict):
                    # 如果message['1']是字典，从message["1"]["10"]["senderUserId"]中提取user_id
                    if "10" in message_1 and isinstance(message_1["10"], dict):
                        user_id = message_1["10"].get("senderUserId", "unknown_user")
                    else:
                        user_id = "unknown_user"
                else:
                    user_id = "unknown_user"
            except Exception as e:
                logger.debug(f"提取用户ID失败: {self._safe_str(e)}")
                user_id = "unknown_user"



            # 安全地提取商品ID
            item_id = None
            try:
                if "1" in message and isinstance(message["1"], dict) and "10" in message["1"] and isinstance(message["1"]["10"], dict):
                    url_info = message["1"]["10"].get("reminderUrl", "")
                    if isinstance(url_info, str) and "itemId=" in url_info:
                        item_id = url_info.split("itemId=")[1].split("&")[0]

                # 如果没有提取到，使用辅助方法
                if not item_id:
                    item_id = self.extract_item_id_from_message(message)

                if not item_id:
                    item_id = f"auto_{user_id}_{int(time.time())}"
                    logger.debug(f"无法提取商品ID，使用默认值: {item_id}")

            except Exception as e:
                logger.error(f"提取商品ID时发生错误: {self._safe_str(e)}")
                item_id = f"auto_{user_id}_{int(time.time())}"
            # 处理订单状态消息
            try:
                logger.info(message)
                msg_time = time.strftime("%Y-%m-%d %H:%M:%S", time.localtime())

                # 安全地检查订单状态
                red_reminder = None
                if isinstance(message, dict) and "3" in message and isinstance(message["3"], dict):
                    red_reminder = message["3"].get("redReminder")

                if red_reminder == '等待买家付款':
                    user_url = f'https://www.goofish.com/personal?userId={user_id}'
                    logger.info(f'[{msg_time}] 【系统】等待买家 {user_url} 付款')
                    return
                elif red_reminder == '交易关闭':
                    user_url = f'https://www.goofish.com/personal?userId={user_id}'
                    logger.info(f'[{msg_time}] 【系统】买家 {user_url} 交易关闭')
                    return
                elif red_reminder == '等待卖家发货':
                    user_url = f'https://www.goofish.com/personal?userId={user_id}'
                    logger.info(f'[{msg_time}] 【系统】交易成功 {user_url} 等待卖家发货')
                    # return
            except:
                pass

            # 判断是否为聊天消息
            if not self.is_chat_message(message):
                logger.debug("非聊天消息")
                return

            # 处理聊天消息
            try:
                # 安全地提取聊天消息信息
                if not (isinstance(message, dict) and "1" in message and isinstance(message["1"], dict)):
                    logger.error("消息格式错误：缺少必要的字段结构")
                    return

                message_1 = message["1"]
                if not isinstance(message_1.get("10"), dict):
                    logger.error("消息格式错误：缺少消息详情字段")
                    return

                create_time = int(message_1.get("5", 0))
                message_10 = message_1["10"]
                send_user_name = message_10.get("senderNick", message_10.get("reminderTitle", "未知用户"))
                send_user_id = message_10.get("senderUserId", "unknown")
                send_message = message_10.get("reminderContent", "")

                chat_id_raw = message_1.get("2", "")
                chat_id = chat_id_raw.split('@')[0] if '@' in str(chat_id_raw) else str(chat_id_raw)

            except Exception as e:
                logger.error(f"提取聊天消息信息失败: {self._safe_str(e)}")
                return

            # 格式化消息时间
            msg_time = time.strftime("%Y-%m-%d %H:%M:%S", time.localtime(create_time/1000))



            # 判断消息方向
            if send_user_id == self.myid:
                logger.info(f"[{msg_time}] 【手动发出】 商品({item_id}): {send_message}")

                # 暂停该chat_id的自动回复10分钟
                pause_manager.pause_chat(chat_id, self.cookie_id)

                return
            else:
                logger.info(f"[{msg_time}] 【收到】用户: {send_user_name} (ID: {send_user_id}), 商品({item_id}): {send_message}")

                # 🔔 立即发送消息通知（独立于自动回复功能）
                try:
                    await self.send_notification(send_user_name, send_user_id, send_message, item_id, chat_id)
                except Exception as notify_error:
                    logger.error(f"📱 发送消息通知失败: {self._safe_str(notify_error)}")




            # 【优先处理】检查系统消息和自动发货触发消息（不受人工接入暂停影响）
            if send_message == '[我已拍下，待付款]':
                logger.info(f'[{msg_time}] 【{self.cookie_id}】系统消息不处理')
                return
            elif send_message == '[你关闭了订单，钱款已原路退返]':
                logger.info(f'[{msg_time}] 【{self.cookie_id}】系统消息不处理')
                return
            elif send_message == '发来一条消息':
                logger.info(f'[{msg_time}] 【{self.cookie_id}】系统通知消息不处理')
                return
            elif send_message == '发来一条新消息':
                logger.info(f'[{msg_time}] 【{self.cookie_id}】系统通知消息不处理')
                return
            elif send_message == '[买家确认收货，交易成功]':
                logger.info(f'[{msg_time}] 【{self.cookie_id}】交易完成消息不处理')
                return
            elif send_message == '快给ta一个评价吧~' or send_message == '快给ta一个评价吧～':
                logger.info(f'[{msg_time}] 【{self.cookie_id}】评价提醒消息不处理')
                return
            elif send_message == '卖家人不错？送Ta闲鱼小红花':
                logger.info(f'[{msg_time}] 【{self.cookie_id}】小红花提醒消息不处理')
                return
            elif send_message == '[你已确认收货，交易成功]':
                logger.info(f'[{msg_time}] 【{self.cookie_id}】买家确认收货消息不处理')
                return
            elif send_message == '[你已发货]':
                logger.info(f'[{msg_time}] 【{self.cookie_id}】发货确认消息不处理')
                return
            # 【重要】检查是否为自动发货触发消息 - 即使在人工接入暂停期间也要处理
            elif self._is_auto_delivery_trigger(send_message):
                logger.info(f'[{msg_time}] 【{self.cookie_id}】检测到自动发货触发消息，即使在暂停期间也继续处理: {send_message}')
                # 使用统一的自动发货处理方法
                await self._handle_auto_delivery(websocket, message, send_user_name, send_user_id,
                                               item_id, chat_id, msg_time)
                return
            # 【重要】检查是否为"我已小刀，待刀成"卡片消息 - 即使在人工接入暂停期间也要处理
            elif send_message == '[卡片消息]':
                # 检查是否为"我已小刀，待刀成"的卡片消息
                try:
                    # 从消息中提取卡片内容
                    card_title = None
                    if isinstance(message, dict) and "1" in message and isinstance(message["1"], dict):
                        message_1 = message["1"]
                        if "6" in message_1 and isinstance(message_1["6"], dict):
                            message_6 = message_1["6"]
                            if "3" in message_6 and isinstance(message_6["3"], dict):
                                message_6_3 = message_6["3"]
                                if "5" in message_6_3:
                                    # 解析JSON内容
                                    try:
                                        card_content = json.loads(message_6_3["5"])
                                        if "dxCard" in card_content and "item" in card_content["dxCard"]:
                                            card_item = card_content["dxCard"]["item"]
                                            if "main" in card_item and "exContent" in card_item["main"]:
                                                ex_content = card_item["main"]["exContent"]
                                                card_title = ex_content.get("title", "")
                                    except (json.JSONDecodeError, KeyError) as e:
                                        logger.debug(f"解析卡片消息失败: {e}")

                    # 检查是否为"我已小刀，待刀成"
                    if card_title == "我已小刀，待刀成":
                        logger.info(f'[{msg_time}] 【{self.cookie_id}】【系统】检测到"我已小刀，待刀成"，即使在暂停期间也继续处理')

                        # 检查商品是否属于当前cookies
                        if item_id and item_id != "未知商品":
                            try:
                                from db_manager import db_manager
                                item_info = db_manager.get_item_info(self.cookie_id, item_id)
                                if not item_info:
                                    logger.warning(f'[{msg_time}] 【{self.cookie_id}】❌ 商品 {item_id} 不属于当前账号，跳过免拼发货')
                                    return
                                logger.debug(f'[{msg_time}] 【{self.cookie_id}】✅ 商品 {item_id} 归属验证通过')
                            except Exception as e:
                                logger.error(f'[{msg_time}] 【{self.cookie_id}】检查商品归属失败: {self._safe_str(e)}，跳过免拼发货')
                                return

                        # 提取订单ID
                        order_id = self._extract_order_id(message)
                        if not order_id:
                            logger.warning(f'[{msg_time}] 【{self.cookie_id}】❌ 未能提取到订单ID，无法执行免拼发货')
                            return

                        # 延迟2秒后执行免拼发货
                        logger.info(f'[{msg_time}] 【{self.cookie_id}】延迟2秒后执行免拼发货...')
                        await asyncio.sleep(2)
                        # 调用自动免拼发货方法
                        result = await self.auto_freeshipping(order_id, item_id, send_user_id)
                        if result.get('success'):
                            logger.info(f'[{msg_time}] 【{self.cookie_id}】✅ 自动免拼发货成功')
                        else:
                            logger.warning(f'[{msg_time}] 【{self.cookie_id}】❌ 自动免拼发货失败: {result.get("error", "未知错误")}')
                        await self._handle_auto_delivery(websocket, message, send_user_name, send_user_id,
                                                       item_id, chat_id, msg_time)
                        return
                    else:
                        logger.info(f'[{msg_time}] 【{self.cookie_id}】收到卡片消息，标题: {card_title or "未知"}')
                        # 如果不是目标卡片消息，继续正常处理流程（会受到暂停影响）

                except Exception as e:
                    logger.error(f"处理卡片消息异常: {self._safe_str(e)}")
                    # 如果处理异常，继续正常处理流程（会受到暂停影响）

            # 自动回复消息
            if not AUTO_REPLY.get('enabled', True):
                logger.info(f"[{msg_time}] 【{self.cookie_id}】【系统】自动回复已禁用")
                return

            # 检查该chat_id是否处于暂停状态
            if pause_manager.is_chat_paused(chat_id):
                remaining_time = pause_manager.get_remaining_pause_time(chat_id)
                remaining_minutes = remaining_time // 60
                remaining_seconds = remaining_time % 60
                logger.info(f"[{msg_time}] 【{self.cookie_id}】【系统】chat_id {chat_id} 自动回复已暂停，剩余时间: {remaining_minutes}分{remaining_seconds}秒")
                return

            # 构造用户URL
            user_url = f'https://www.goofish.com/personal?userId={send_user_id}'

            reply = None
            # 判断是否启用API回复
            if AUTO_REPLY.get('api', {}).get('enabled', False):
                reply = await self.get_api_reply(
                    msg_time, user_url, send_user_id, send_user_name,
                    item_id, send_message, chat_id
                )
                if not reply:
                    logger.error(f"[{msg_time}] 【API调用失败】用户: {send_user_name} (ID: {send_user_id}), 商品({item_id}): {send_message}")


            # 记录回复来源
            reply_source = 'API'  # 默认假设是API回复

            # 如果API回复失败或未启用API，按新的优先级顺序处理
            if not reply:
                # 1. 首先尝试关键词匹配（传入商品ID）
                reply = await self.get_keyword_reply(send_user_name, send_user_id, send_message, item_id)
                if reply == "EMPTY_REPLY":
                    # 匹配到关键词但回复内容为空，不进行任何回复
                    logger.info(f"[{msg_time}] 【{self.cookie_id}】匹配到空回复关键词，跳过自动回复")
                    return
                elif reply:
                    reply_source = '关键词'  # 标记为关键词回复
                else:
                    # 2. 关键词匹配失败，如果AI开关打开，尝试AI回复
                    reply = await self.get_ai_reply(send_user_name, send_user_id, send_message, item_id, chat_id)
                    if reply:
                        reply_source = 'AI'  # 标记为AI回复
                    else:
                        # 3. 最后使用默认回复
                        reply = await self.get_default_reply(send_user_name, send_user_id, send_message, chat_id, item_id)
                        if reply == "EMPTY_REPLY":
                            # 默认回复内容为空，不进行任何回复
                            logger.info(f"[{msg_time}] 【{self.cookie_id}】默认回复内容为空，跳过自动回复")
                            return
                        reply_source = '默认'  # 标记为默认回复

            # 注意：这里只有商品ID，没有标题和详情，根据新的规则不保存到数据库
            # 商品信息会在其他有完整信息的地方保存（如发货规则匹配时）
            # 消息通知已在收到消息时立即发送，此处不再重复发送

            # 如果有回复内容，发送消息
            if reply:
                # 检查是否是图片发送标记
                if reply.startswith("__IMAGE_SEND__"):
                    # 提取图片URL（关键词回复不包含卡券ID）
                    image_url = reply.replace("__IMAGE_SEND__", "")
                    # 发送图片消息
                    try:
                        await self.send_image_msg(websocket, chat_id, send_user_id, image_url)
                        # 记录发出的图片消息
                        msg_time = time.strftime("%Y-%m-%d %H:%M:%S", time.localtime())
                        logger.info(f"[{msg_time}] 【{reply_source}图片发出】用户: {send_user_name} (ID: {send_user_id}), 商品({item_id}): 图片 {image_url}")
                    except Exception as e:
                        # 图片发送失败，发送错误提示
                        logger.error(f"图片发送失败: {self._safe_str(e)}")
                        await self.send_msg(websocket, chat_id, send_user_id, "抱歉，图片发送失败，请稍后重试。")
                        msg_time = time.strftime("%Y-%m-%d %H:%M:%S", time.localtime())
                        logger.error(f"[{msg_time}] 【{reply_source}图片发送失败】用户: {send_user_name} (ID: {send_user_id}), 商品({item_id})")
                else:
                    # 普通文本消息
                    await self.send_msg(websocket, chat_id, send_user_id, reply)
                    # 记录发出的消息
                    msg_time = time.strftime("%Y-%m-%d %H:%M:%S", time.localtime())
                    logger.info(f"[{msg_time}] 【{reply_source}发出】用户: {send_user_name} (ID: {send_user_id}), 商品({item_id}): {reply}")
            else:
                msg_time = time.strftime("%Y-%m-%d %H:%M:%S", time.localtime())
                logger.info(f"[{msg_time}] 【{self.cookie_id}】【系统】未找到匹配的回复规则，不回复")

        except Exception as e:
            logger.error(f"处理消息时发生错误: {self._safe_str(e)}")
            logger.debug(f"原始消息: {message_data}")

    async def main(self):
        """主程序入口"""
        try:
            logger.info(f"【{self.cookie_id}】开始启动XianyuLive主程序...")
            await self.create_session()  # 创建session
            logger.info(f"【{self.cookie_id}】Session创建完成，开始WebSocket连接循环...")

            while True:
                try:
                    # 检查账号是否启用
                    from cookie_manager import manager as cookie_manager
                    if cookie_manager and not cookie_manager.get_cookie_status(self.cookie_id):
                        logger.info(f"【{self.cookie_id}】账号已禁用，停止主循环")
                        break

                    headers = WEBSOCKET_HEADERS.copy()
                    headers['Cookie'] = self.cookies_str

                    logger.info(f"【{self.cookie_id}】准备建立WebSocket连接到: {self.base_url}")
                    logger.debug(f"【{self.cookie_id}】WebSocket headers: {headers}")

                    # 兼容不同版本的websockets库
                    async with await self._create_websocket_connection(headers) as websocket:
                        logger.info(f"【{self.cookie_id}】WebSocket连接建立成功！")
                        self.ws = websocket

                        # 更新连接状态
                        self.connection_failures = 0
                        self.last_successful_connection = time.time()

                        logger.info(f"【{self.cookie_id}】开始初始化WebSocket连接...")
                        await self.init(websocket)
                        logger.info(f"【{self.cookie_id}】WebSocket初始化完成！")

                        # 启动心跳任务
                        logger.info(f"【{self.cookie_id}】启动心跳任务...")
                        self.heartbeat_task = asyncio.create_task(self.heartbeat_loop(websocket))

                        # 启动token刷新任务
                        logger.info(f"【{self.cookie_id}】启动token刷新任务...")
                        self.token_refresh_task = asyncio.create_task(self.token_refresh_loop())

                        # 启动暂停记录清理任务
                        if not self.cleanup_task:
                            logger.info(f"【{self.cookie_id}】启动暂停记录清理任务...")
                            self.cleanup_task = asyncio.create_task(self.pause_cleanup_loop())

                        # 启动Cookie刷新任务
                        if not self.cookie_refresh_task:
                            logger.info(f"【{self.cookie_id}】启动Cookie刷新任务...")
                            self.cookie_refresh_task = asyncio.create_task(self.cookie_refresh_loop())

                        logger.info(f"【{self.cookie_id}】开始监听WebSocket消息...")
                        logger.info(f"【{self.cookie_id}】WebSocket连接状态正常，等待服务器消息...")
                        logger.info(f"【{self.cookie_id}】准备进入消息循环...")

                        async for message in websocket:
                            # logger.info(f"【{self.cookie_id}】收到WebSocket消息: {len(message) if message else 0} 字节")
                            try:
                                message_data = json.loads(message)

                                # 处理心跳响应
                                if await self.handle_heartbeat_response(message_data):
                                    continue

                                # 处理其他消息
                                # 使用异步任务处理消息，防止阻塞后续消息接收
                                asyncio.create_task(self.handle_message(message_data, websocket))

                            except Exception as e:
                                logger.error(f"处理消息出错: {self._safe_str(e)}")
                                continue

                except Exception as e:
                    error_msg = self._safe_str(e)
                    self.connection_failures += 1

                    logger.error(f"WebSocket连接异常 ({self.connection_failures}/{self.max_connection_failures}): {error_msg}")

                    # 检查是否超过最大失败次数
                    if self.connection_failures >= self.max_connection_failures:
                        logger.error(f"【{self.cookie_id}】连续连接失败{self.max_connection_failures}次，暂停重试30分钟")
                        await asyncio.sleep(1800)  # 暂停30分钟
                        self.connection_failures = 0  # 重置失败计数
                        continue

                    # 根据错误类型和失败次数决定处理策略
                    if "no close frame received or sent" in error_msg:
                        logger.info(f"【{self.cookie_id}】检测到WebSocket连接意外断开，准备重新连接...")
                        retry_delay = min(3 * self.connection_failures, 15)  # 递增重试间隔，最大15秒
                    elif "Connection refused" in error_msg or "timeout" in error_msg.lower():
                        logger.warning(f"【{self.cookie_id}】网络连接问题，延长重试间隔...")
                        retry_delay = min(10 * self.connection_failures, 60)  # 递增重试间隔，最大60秒
                    else:
                        logger.warning(f"【{self.cookie_id}】未知WebSocket错误，使用默认重试间隔...")
                        retry_delay = min(5 * self.connection_failures, 30)  # 递增重试间隔，最大30秒

                    # 清空当前token，确保重新连接时会重新获取
                    if self.current_token:
                        logger.info(f"【{self.cookie_id}】清空当前token，重新连接时将重新获取")
                        self.current_token = None

                    # 取消所有任务并重置为None
                    if self.heartbeat_task:
                        self.heartbeat_task.cancel()
                        self.heartbeat_task = None
                    if self.token_refresh_task:
                        self.token_refresh_task.cancel()
                        self.token_refresh_task = None
                    if self.cleanup_task:
                        self.cleanup_task.cancel()
                        self.cleanup_task = None
                    if self.cookie_refresh_task:
                        self.cookie_refresh_task.cancel()
                        self.cookie_refresh_task = None

                    logger.info(f"【{self.cookie_id}】等待 {retry_delay} 秒后重试连接...")
                    await asyncio.sleep(retry_delay)
                    continue
        finally:
            # 清空当前token
            if self.current_token:
                logger.info(f"【{self.cookie_id}】程序退出，清空当前token")
                self.current_token = None

            # 清理所有任务
            if self.heartbeat_task:
                self.heartbeat_task.cancel()
            if self.token_refresh_task:
                self.token_refresh_task.cancel()
            if self.cleanup_task:
                self.cleanup_task.cancel()
            if self.cookie_refresh_task:
                self.cookie_refresh_task.cancel()
            await self.close_session()  # 确保关闭session

    async def get_item_list_info(self, page_number=1, page_size=20, retry_count=0):
        """获取商品信息，自动处理token失效的情况

        Args:
            page_number (int): 页码，从1开始
            page_size (int): 每页数量，默认20
            retry_count (int): 重试次数，内部使用
        """
        if retry_count >= 4:  # 最多重试3次
            logger.error("获取商品信息失败，重试次数过多")
            return {"error": "获取商品信息失败，重试次数过多"}

        # 确保session已创建
        if not self.session:
            await self.create_session()

        params = {
            'jsv': '2.7.2',
            'appKey': '34839810',
            't': str(int(time.time()) * 1000),
            'sign': '',
            'v': '1.0',
            'type': 'originaljson',
            'accountSite': 'xianyu',
            'dataType': 'json',
            'timeout': '20000',
            'api': 'mtop.idle.web.xyh.item.list',
            'sessionOption': 'AutoLoginOnly',
            'spm_cnt': 'a21ybx.im.0.0',
            'spm_pre': 'a21ybx.collection.menu.1.272b5141NafCNK'
        }

        data = {
            'needGroupInfo': False,
            'pageNumber': page_number,
            'pageSize': page_size,
            'groupName': '在售',
            'groupId': '58877261',
            'defaultGroup': True,
            "userId": self.myid
        }

        # 始终从最新的cookies中获取_m_h5_tk token（刷新后cookies会被更新）
        token = trans_cookies(self.cookies_str).get('_m_h5_tk', '').split('_')[0] if trans_cookies(self.cookies_str).get('_m_h5_tk') else ''

        logger.warning(f"准备获取商品列表，token: {token}")
        if token:
            logger.debug(f"使用cookies中的_m_h5_tk token: {token}")
        else:
            logger.warning("cookies中没有找到_m_h5_tk token")

        # 生成签名
        data_val = json.dumps(data, separators=(',', ':'))
        sign = generate_sign(params['t'], token, data_val)
        params['sign'] = sign

        try:
            async with self.session.post(
                'https://h5api.m.goofish.com/h5/mtop.idle.web.xyh.item.list/1.0/',
                params=params,
                data={'data': data_val}
            ) as response:
                res_json = await response.json()

                # 检查并更新Cookie
                if 'set-cookie' in response.headers:
                    new_cookies = {}
                    for cookie in response.headers.getall('set-cookie', []):
                        if '=' in cookie:
                            name, value = cookie.split(';')[0].split('=', 1)
                            new_cookies[name.strip()] = value.strip()

                    # 更新cookies
                    if new_cookies:
                        self.cookies.update(new_cookies)
                        # 生成新的cookie字符串
                        self.cookies_str = '; '.join([f"{k}={v}" for k, v in self.cookies.items()])
                        # 更新数据库中的Cookie
                        await self.update_config_cookies()
                        logger.debug("已更新Cookie到数据库")

                logger.info(f"商品信息获取响应: {res_json}")

                # 检查响应是否成功
                if res_json.get('ret') and res_json['ret'][0] == 'SUCCESS::调用成功':
                    items_data = res_json.get('data', {})
                    # 从cardList中提取商品信息
                    card_list = items_data.get('cardList', [])

                    # 解析cardList中的商品信息
                    items_list = []
                    for card in card_list:
                        card_data = card.get('cardData', {})
                        if card_data:
                            # 提取商品基本信息
                            item_info = {
                                'id': card_data.get('id', ''),
                                'title': card_data.get('title', ''),
                                'price': card_data.get('priceInfo', {}).get('price', ''),
                                'price_text': card_data.get('priceInfo', {}).get('preText', '') + card_data.get('priceInfo', {}).get('price', ''),
                                'category_id': card_data.get('categoryId', ''),
                                'auction_type': card_data.get('auctionType', ''),
                                'item_status': card_data.get('itemStatus', 0),
                                'detail_url': card_data.get('detailUrl', ''),
                                'pic_info': card_data.get('picInfo', {}),
                                'detail_params': card_data.get('detailParams', {}),
                                'track_params': card_data.get('trackParams', {}),
                                'item_label_data': card_data.get('itemLabelDataVO', {}),
                                'card_type': card.get('cardType', 0)
                            }
                            items_list.append(item_info)

                    logger.info(f"成功获取到 {len(items_list)} 个商品")

                    # 打印商品详细信息到控制台
                    print("\n" + "="*80)
                    print(f"📦 账号 {self.myid} 的商品列表 (第{page_number}页，{len(items_list)} 个商品)")
                    print("="*80)

                    for i, item in enumerate(items_list, 1):
                        print(f"\n🔸 商品 {i}:")
                        print(f"   商品ID: {item.get('id', 'N/A')}")
                        print(f"   商品标题: {item.get('title', 'N/A')}")
                        print(f"   价格: {item.get('price_text', 'N/A')}")
                        print(f"   分类ID: {item.get('category_id', 'N/A')}")
                        print(f"   商品状态: {item.get('item_status', 'N/A')}")
                        print(f"   拍卖类型: {item.get('auction_type', 'N/A')}")
                        print(f"   详情链接: {item.get('detail_url', 'N/A')}")
                        if item.get('pic_info'):
                            pic_info = item['pic_info']
                            print(f"   图片信息: {pic_info.get('width', 'N/A')}x{pic_info.get('height', 'N/A')}")
                            print(f"   图片链接: {pic_info.get('picUrl', 'N/A')}")
                        print(f"   完整信息: {json.dumps(item, ensure_ascii=False, indent=2)}")

                    print("\n" + "="*80)
                    print("✅ 商品列表获取完成")
                    print("="*80)

                    # 自动保存商品信息到数据库
                    if items_list:
                        saved_count = await self.save_items_list_to_db(items_list)
                        logger.info(f"已将 {saved_count} 个商品信息保存到数据库")

                    return {
                        "success": True,
                        "page_number": page_number,
                        "page_size": page_size,
                        "current_count": len(items_list),
                        "items": items_list,
                        "saved_count": saved_count if items_list else 0,
                        "raw_data": items_data  # 保留原始数据以备调试
                    }
                else:
                    # 检查是否是token失效
                    error_msg = res_json.get('ret', [''])[0] if res_json.get('ret') else ''
                    if 'FAIL_SYS_TOKEN_EXOIRED' in error_msg or 'token' in error_msg.lower():
                        logger.warning(f"Token失效，准备重试: {error_msg}")
                        await asyncio.sleep(0.5)
                        return await self.get_item_list_info(page_number, page_size, retry_count + 1)
                    else:
                        logger.error(f"获取商品信息失败: {res_json}")
                        return {"error": f"获取商品信息失败: {error_msg}"}

        except Exception as e:
            logger.error(f"商品信息API请求异常: {self._safe_str(e)}")
            await asyncio.sleep(0.5)
            return await self.get_item_list_info(page_number, page_size, retry_count + 1)

    async def get_all_items(self, page_size=20, max_pages=None):
        """获取所有商品信息（自动分页）

        Args:
            page_size (int): 每页数量，默认20
            max_pages (int): 最大页数限制，None表示无限制

        Returns:
            dict: 包含所有商品信息的字典
        """
        all_items = []
        page_number = 1
        total_saved = 0

        logger.info(f"开始获取所有商品信息，每页{page_size}条")

        while True:
            if max_pages and page_number > max_pages:
                logger.info(f"达到最大页数限制 {max_pages}，停止获取")
                break

            logger.info(f"正在获取第 {page_number} 页...")
            result = await self.get_item_list_info(page_number, page_size)

            if not result.get("success"):
                logger.error(f"获取第 {page_number} 页失败: {result}")
                break

            current_items = result.get("items", [])
            if not current_items:
                logger.info(f"第 {page_number} 页没有数据，获取完成")
                break

            all_items.extend(current_items)
            total_saved += result.get("saved_count", 0)

            logger.info(f"第 {page_number} 页获取到 {len(current_items)} 个商品")

            # 如果当前页商品数量少于页面大小，说明已经是最后一页
            if len(current_items) < page_size:
                logger.info(f"第 {page_number} 页商品数量({len(current_items)})少于页面大小({page_size})，获取完成")
                break

            page_number += 1

            # 添加延迟避免请求过快
            await asyncio.sleep(1)

        logger.info(f"所有商品获取完成，共 {len(all_items)} 个商品，保存了 {total_saved} 个")

        return {
            "success": True,
            "total_pages": page_number,
            "total_count": len(all_items),
            "total_saved": total_saved,
            "items": all_items
        }

    async def send_image_msg(self, ws, cid, toid, image_url, width=800, height=600, card_id=None):
        """发送图片消息"""
        try:
            # 检查图片URL是否需要上传到CDN
            original_url = image_url

            if self._is_cdn_url(image_url):
                # 已经是CDN链接，直接使用
                logger.info(f"【{self.cookie_id}】使用已有的CDN图片链接: {image_url}")
            elif image_url.startswith('/static/uploads/') or image_url.startswith('static/uploads/'):
                # 本地图片，需要上传到闲鱼CDN
                local_image_path = image_url.replace('/static/uploads/', 'static/uploads/')
                if os.path.exists(local_image_path):
                    logger.info(f"【{self.cookie_id}】准备上传本地图片到闲鱼CDN: {local_image_path}")

                    # 使用图片上传器上传到闲鱼CDN
                    from utils.image_uploader import ImageUploader
                    uploader = ImageUploader(self.cookies_str)

                    async with uploader:
                        cdn_url = await uploader.upload_image(local_image_path)
                        if cdn_url:
                            logger.info(f"【{self.cookie_id}】图片上传成功，CDN URL: {cdn_url}")
                            image_url = cdn_url

                            # 如果是卡券图片，更新数据库中的图片URL
                            if card_id is not None:
                                await self._update_card_image_url(card_id, cdn_url)

                            # 获取实际图片尺寸
                            from utils.image_utils import image_manager
                            try:
                                actual_width, actual_height = image_manager.get_image_size(local_image_path)
                                if actual_width and actual_height:
                                    width, height = actual_width, actual_height
                                    logger.info(f"【{self.cookie_id}】获取到实际图片尺寸: {width}x{height}")
                            except Exception as e:
                                logger.warning(f"【{self.cookie_id}】获取图片尺寸失败，使用默认尺寸: {e}")
                        else:
                            logger.error(f"【{self.cookie_id}】图片上传失败: {local_image_path}")
                            raise Exception(f"图片上传失败: {local_image_path}")
                else:
                    logger.error(f"【{self.cookie_id}】本地图片文件不存在: {local_image_path}")
                    raise Exception(f"本地图片文件不存在: {local_image_path}")
            else:
                logger.warning(f"【{self.cookie_id}】未知的图片URL格式: {image_url}")

            # 记录详细的图片信息
            logger.info(f"【{self.cookie_id}】准备发送图片消息:")
            logger.info(f"  - 原始URL: {original_url}")
            logger.info(f"  - CDN URL: {image_url}")
            logger.info(f"  - 图片尺寸: {width}x{height}")
            logger.info(f"  - 聊天ID: {cid}")
            logger.info(f"  - 接收者ID: {toid}")

            # 构造图片消息内容 - 使用正确的闲鱼格式
            image_content = {
                "contentType": 2,  # 图片消息类型
                "image": {
                    "pics": [
                        {
                            "height": int(height),
                            "type": 0,
                            "url": image_url,
                            "width": int(width)
                        }
                    ]
                }
            }

            # Base64编码
            content_json = json.dumps(image_content, ensure_ascii=False)
            content_base64 = str(base64.b64encode(content_json.encode('utf-8')), 'utf-8')

            logger.info(f"【{self.cookie_id}】图片内容JSON: {content_json}")
            logger.info(f"【{self.cookie_id}】Base64编码长度: {len(content_base64)}")

            # 构造WebSocket消息（完全参考send_msg的格式）
            msg = {
                "lwp": "/r/MessageSend/sendByReceiverScope",
                "headers": {
                    "mid": generate_mid()
                },
                "body": [
                    {
                        "uuid": generate_uuid(),
                        "cid": f"{cid}@goofish",
                        "conversationType": 1,
                        "content": {
                            "contentType": 101,
                            "custom": {
                                "type": 1,
                                "data": content_base64
                            }
                        },
                        "redPointPolicy": 0,
                        "extension": {
                            "extJson": "{}"
                        },
                        "ctx": {
                            "appVersion": "1.0",
                            "platform": "web"
                        },
                        "mtags": {},
                        "msgReadStatusSetting": 1
                    },
                    {
                        "actualReceivers": [
                            f"{toid}@goofish",
                            f"{self.myid}@goofish"
                        ]
                    }
                ]
            }

            await ws.send(json.dumps(msg))
            logger.info(f"【{self.cookie_id}】图片消息发送成功: {image_url}")

        except Exception as e:
            logger.error(f"【{self.cookie_id}】发送图片消息失败: {self._safe_str(e)}")
            raise

    async def send_image_from_file(self, ws, cid, toid, image_path):
        """从本地文件发送图片"""
        try:
            # 上传图片到闲鱼CDN
            logger.info(f"【{self.cookie_id}】开始上传图片: {image_path}")

            from utils.image_uploader import ImageUploader
            uploader = ImageUploader(self.cookies_str)

            async with uploader:
                image_url = await uploader.upload_image(image_path)

            if image_url:
                # 获取图片信息
                from utils.image_utils import image_manager
                try:
                    from PIL import Image
                    with Image.open(image_path) as img:
                        width, height = img.size
                except Exception as e:
                    logger.warning(f"无法获取图片尺寸，使用默认值: {e}")
                    width, height = 800, 600

                # 发送图片消息
                await self.send_image_msg(ws, cid, toid, image_url, width, height)
                logger.info(f"【{self.cookie_id}】图片发送完成: {image_path} -> {image_url}")
                return True
            else:
                logger.error(f"【{self.cookie_id}】图片上传失败: {image_path}")
                return False

        except Exception as e:
            logger.error(f"【{self.cookie_id}】从文件发送图片失败: {self._safe_str(e)}")
            return False

if __name__ == '__main__':
    cookies_str = os.getenv('COOKIES_STR')
    xianyuLive = XianyuLive(cookies_str)
    asyncio.run(xianyuLive.main())<|MERGE_RESOLUTION|>--- conflicted
+++ resolved
@@ -1844,20 +1844,11 @@
 
             # 构建通知消息
             notification_msg = f"🚨 接收消息通知\n\n" \
-<<<<<<< HEAD
                                f"账号: {self.cookie_id}  \n" \
                                f"买家: {send_user_name} (ID: {send_user_id})  \n" \
                                f"商品ID: {item_id or '未知'}  \n" \
                                f"时间: {time.strftime('%Y-%m-%d %H:%M:%S')}  \n" \
                                f"消息内容: {send_message}\n\n"
-=======
-                             f"账号: {self.cookie_id}\n" \
-                             f"买家: {send_user_name} (ID: {send_user_id})\n" \
-                             f"商品ID: {item_id or '未知'}\n" \
-                             f"聊天ID: {chat_id or '未知'}\n" \
-                             f"消息内容: {send_message}\n" \
-                             f"时间: {time.strftime('%Y-%m-%d %H:%M:%S')}\n\n"
->>>>>>> 4c860980
 
             # 发送通知到各个渠道
             for i, notification in enumerate(notifications, 1):
@@ -2369,22 +2360,11 @@
                 return
 
             # 构造通知消息
-<<<<<<< HEAD
             notification_msg = f"🔴 闲鱼账号Token刷新异常\n\n" \
                                f"账号ID: {self.cookie_id}  \n" \
                                f"异常时间: {time.strftime('%Y-%m-%d %H:%M:%S', time.localtime())}  \n" \
                                f"异常信息: {error_message}\n\n" \
                                f"请检查账号Cookie是否过期，如有需要请及时更新Cookie配置。\n\n"
-=======
-            notification_msg = f"""🔴 闲鱼账号Token刷新异常
-
-账号ID: {self.cookie_id}
-聊天ID: {chat_id or '未知'}
-异常时间: {time.strftime('%Y-%m-%d %H:%M:%S', time.localtime())}
-异常信息: {error_message}
-
-请检查账号Cookie是否过期，如有需要请及时更新Cookie配置。"""
->>>>>>> 4c860980
 
             logger.info(f"准备发送Token刷新异常通知: {self.cookie_id}")
 
